/*
    LZ4 HC - High Compression Mode of LZ4
    Copyright (C) 2011-2017, Yann Collet.

    BSD 2-Clause License (http://www.opensource.org/licenses/bsd-license.php)

    Redistribution and use in source and binary forms, with or without
    modification, are permitted provided that the following conditions are
    met:

    * Redistributions of source code must retain the above copyright
    notice, this list of conditions and the following disclaimer.
    * Redistributions in binary form must reproduce the above
    copyright notice, this list of conditions and the following disclaimer
    in the documentation and/or other materials provided with the
    distribution.

    THIS SOFTWARE IS PROVIDED BY THE COPYRIGHT HOLDERS AND CONTRIBUTORS
    "AS IS" AND ANY EXPRESS OR IMPLIED WARRANTIES, INCLUDING, BUT NOT
    LIMITED TO, THE IMPLIED WARRANTIES OF MERCHANTABILITY AND FITNESS FOR
    A PARTICULAR PURPOSE ARE DISCLAIMED. IN NO EVENT SHALL THE COPYRIGHT
    OWNER OR CONTRIBUTORS BE LIABLE FOR ANY DIRECT, INDIRECT, INCIDENTAL,
    SPECIAL, EXEMPLARY, OR CONSEQUENTIAL DAMAGES (INCLUDING, BUT NOT
    LIMITED TO, PROCUREMENT OF SUBSTITUTE GOODS OR SERVICES; LOSS OF USE,
    DATA, OR PROFITS; OR BUSINESS INTERRUPTION) HOWEVER CAUSED AND ON ANY
    THEORY OF LIABILITY, WHETHER IN CONTRACT, STRICT LIABILITY, OR TORT
    (INCLUDING NEGLIGENCE OR OTHERWISE) ARISING IN ANY WAY OUT OF THE USE
    OF THIS SOFTWARE, EVEN IF ADVISED OF THE POSSIBILITY OF SUCH DAMAGE.

    You can contact the author at :
       - LZ4 source repository : https://github.com/lz4/lz4
       - LZ4 public forum : https://groups.google.com/forum/#!forum/lz4c
*/
/* note : lz4hc is not an independent module, it requires lz4.h/lz4.c for proper compilation */


/* *************************************
*  Tuning Parameter
***************************************/

/*! HEAPMODE :
 *  Select how default compression function will allocate workplace memory,
 *  in stack (0:fastest), or in heap (1:requires malloc()).
 *  Since workplace is rather large, heap mode is recommended.
 */
#ifndef LZ4HC_HEAPMODE
#  define LZ4HC_HEAPMODE 1
#endif


/*===    Dependency    ===*/
#define LZ4_HC_STATIC_LINKING_ONLY
#include "lz4hc.h"


/*===   Common LZ4 definitions   ===*/
#if defined(__GNUC__)
#  pragma GCC diagnostic ignored "-Wunused-function"
#endif
#if defined (__clang__)
#  pragma clang diagnostic ignored "-Wunused-function"
#endif

#define LZ4_COMMONDEFS_ONLY
#include "lz4.c"   /* LZ4_count, constants, mem */


/*===   Constants   ===*/
#define OPTIMAL_ML (int)((ML_MASK-1)+MINMATCH)
#define LZ4_OPT_NUM   (1<<12)


/*===   Macros   ===*/
#define MIN(a,b)   ( (a) < (b) ? (a) : (b) )
#define MAX(a,b)   ( (a) > (b) ? (a) : (b) )
#define HASH_FUNCTION(i)         (((i) * 2654435761U) >> ((MINMATCH*8)-LZ4HC_HASH_LOG))
#define DELTANEXTMAXD(p)         chainTable[(p) & LZ4HC_MAXD_MASK]    /* flexible, LZ4HC_MAXD dependent */
#define DELTANEXTU16(table, pos) table[(U16)(pos)]   /* faster */

static U32 LZ4HC_hashPtr(const void* ptr) { return HASH_FUNCTION(LZ4_read32(ptr)); }

/*===   Enums   ===*/
typedef enum { noDictCtx, usingDictCtx } dictCtx_directive;


/**************************************
*  HC Compression
**************************************/
static void LZ4HC_clearTables (LZ4HC_CCtx_internal* hc4)
{
    MEM_INIT((void*)hc4->hashTable, 0, sizeof(hc4->hashTable));
    MEM_INIT(hc4->chainTable, 0xFF, sizeof(hc4->chainTable));
}

static void LZ4HC_init (LZ4HC_CCtx_internal* hc4, const BYTE* start)
{
    uptrval startingOffset = hc4->end - hc4->base;
    if (startingOffset > 1 GB) {
        LZ4HC_clearTables(hc4);
        startingOffset = 0;
    }
    startingOffset += 64 KB;
    hc4->nextToUpdate = (U32) startingOffset;
    hc4->base = start - startingOffset;
    hc4->end = start;
    hc4->dictBase = start - startingOffset;
    hc4->dictLimit = (U32) startingOffset;
    hc4->lowLimit = (U32) startingOffset;
}


/* Update chains up to ip (excluded) */
LZ4_FORCE_INLINE void LZ4HC_Insert (LZ4HC_CCtx_internal* hc4, const BYTE* ip)
{
    U16* const chainTable = hc4->chainTable;
    U32* const hashTable  = hc4->hashTable;
    const BYTE* const base = hc4->base;
    U32 const target = (U32)(ip - base);
    U32 idx = hc4->nextToUpdate;

    while (idx < target) {
        U32 const h = LZ4HC_hashPtr(base+idx);
        size_t delta = idx - hashTable[h];
        if (delta>MAX_DISTANCE) delta = MAX_DISTANCE;
        DELTANEXTU16(chainTable, idx) = (U16)delta;
        hashTable[h] = idx;
        idx++;
    }

    hc4->nextToUpdate = target;
}

/** LZ4HC_countBack() :
 * @return : negative value, nb of common bytes before ip/match */
LZ4_FORCE_INLINE
int LZ4HC_countBack(const BYTE* const ip, const BYTE* const match,
                    const BYTE* const iMin, const BYTE* const mMin)
{
    int back = 0;
    int const min = (int)MAX(iMin - ip, mMin - match);
    assert(min <= 0);
    assert(ip >= iMin); assert((size_t)(ip-iMin) < (1U<<31));
    assert(match >= mMin); assert((size_t)(match - mMin) < (1U<<31));
    while ( (back > min)
         && (ip[back-1] == match[back-1]) )
            back--;
    return back;
}

/* LZ4HC_countPattern() :
 * pattern32 must be a sample of repetitive pattern of length 1, 2 or 4 (but not 3!) */
static unsigned
LZ4HC_countPattern(const BYTE* ip, const BYTE* const iEnd, U32 const pattern32)
{
    const BYTE* const iStart = ip;
    reg_t const pattern = (sizeof(pattern)==8) ? (reg_t)pattern32 + (((reg_t)pattern32) << 32) : pattern32;

    while (likely(ip < iEnd-(sizeof(pattern)-1))) {
        reg_t const diff = LZ4_read_ARCH(ip) ^ pattern;
        if (!diff) { ip+=sizeof(pattern); continue; }
        ip += LZ4_NbCommonBytes(diff);
        return (unsigned)(ip - iStart);
    }

    if (LZ4_isLittleEndian()) {
        reg_t patternByte = pattern;
        while ((ip<iEnd) && (*ip == (BYTE)patternByte)) {
            ip++; patternByte >>= 8;
        }
    } else {  /* big endian */
        U32 bitOffset = (sizeof(pattern)*8) - 8;
        while (ip < iEnd) {
            BYTE const byte = (BYTE)(pattern >> bitOffset);
            if (*ip != byte) break;
            ip ++; bitOffset -= 8;
        }
    }

    return (unsigned)(ip - iStart);
}

/* LZ4HC_reverseCountPattern() :
 * pattern must be a sample of repetitive pattern of length 1, 2 or 4 (but not 3!)
 * read using natural platform endianess */
static unsigned
LZ4HC_reverseCountPattern(const BYTE* ip, const BYTE* const iLow, U32 pattern)
{
    const BYTE* const iStart = ip;

    while (likely(ip >= iLow+4)) {
        if (LZ4_read32(ip-4) != pattern) break;
        ip -= 4;
    }
    {   const BYTE* bytePtr = (const BYTE*)(&pattern) + 3; /* works for any endianess */
        while (likely(ip>iLow)) {
            if (ip[-1] != *bytePtr) break;
            ip--; bytePtr--;
    }   }
    return (unsigned)(iStart - ip);
}

typedef enum { rep_untested, rep_not, rep_confirmed } repeat_state_e;
typedef enum { favorCompressionRatio=0, favorDecompressionSpeed } HCfavor_e;

LZ4_FORCE_INLINE int
LZ4HC_InsertAndGetWiderMatch (
    LZ4HC_CCtx_internal* hc4,
    const BYTE* const ip,
    const BYTE* const iLowLimit,
    const BYTE* const iHighLimit,
    int longest,
    const BYTE** matchpos,
    const BYTE** startpos,
    const int maxNbAttempts,
    const int patternAnalysis,
    const dictCtx_directive dict,
    const HCfavor_e favorDecSpeed)
{
    U16* const chainTable = hc4->chainTable;
    U32* const HashTable = hc4->hashTable;
    const LZ4HC_CCtx_internal * const dictCtx = hc4->dictCtx;
    const BYTE* const base = hc4->base;
    const U32 dictLimit = hc4->dictLimit;
    const BYTE* const lowPrefixPtr = base + dictLimit;
    const U32 ipIndex = (U32)(ip - base);
    const U32 lowLimit = (hc4->lowLimit + 64 KB > ipIndex) ? hc4->lowLimit : ipIndex - MAX_DISTANCE;
    const BYTE* const dictBase = hc4->dictBase;
    int const lookBackLength = (int)(ip-iLowLimit);
    int nbAttempts = maxNbAttempts;
    U32 const pattern = LZ4_read32(ip);
    U32 matchIndex;
    U32 dictMatchIndex;
    repeat_state_e repeat = rep_untested;
    size_t srcPatternLength = 0;

    DEBUGLOG(7, "LZ4HC_InsertAndGetWiderMatch");
    /* First Match */
    LZ4HC_Insert(hc4, ip);
    matchIndex = HashTable[LZ4HC_hashPtr(ip)];
    DEBUGLOG(7, "First match at index %u / %u (lowLimit)",
                matchIndex, lowLimit);

    while ((matchIndex>=lowLimit) && (nbAttempts)) {
        DEBUGLOG(7, "remaining attempts : %i", nbAttempts);
        nbAttempts--;
        assert(matchIndex < ipIndex);
        if (favorDecSpeed && (ipIndex - matchIndex < 8)) {
            /* do nothing */
        } else if (matchIndex >= dictLimit) {
            const BYTE* const matchPtr = base + matchIndex;
            assert(matchPtr >= lowPrefixPtr);
            assert(matchPtr < ip);
            assert(longest >= 1);
            if (LZ4_read16(iLowLimit + longest - 1) == LZ4_read16(matchPtr - lookBackLength + longest - 1)) {
                if (LZ4_read32(matchPtr) == pattern) {
                    int mlt = MINMATCH + LZ4_count(ip+MINMATCH, matchPtr+MINMATCH, iHighLimit);
                    int const back = lookBackLength ? LZ4HC_countBack(ip, matchPtr, iLowLimit, lowPrefixPtr) : 0;
                    mlt -= back;
                    if (mlt > longest) {
                        longest = mlt;
                        *matchpos = matchPtr+back;
                        *startpos = ip+back;
            }   }   }
        } else {   /* matchIndex < dictLimit */
            const BYTE* const matchPtr = dictBase + matchIndex;
            if (LZ4_read32(matchPtr) == pattern) {
                const BYTE* const dictLowLimit = dictBase + hc4->lowLimit;
                int mlt;
                int back = 0;
                const BYTE* vLimit = ip + (dictLimit - matchIndex);
                if (vLimit > iHighLimit) vLimit = iHighLimit;
                mlt = LZ4_count(ip+MINMATCH, matchPtr+MINMATCH, vLimit) + MINMATCH;
                if ((ip+mlt == vLimit) && (vLimit < iHighLimit))
                    mlt += LZ4_count(ip+mlt, lowPrefixPtr, iHighLimit);
                back = lookBackLength ? LZ4HC_countBack(ip, matchPtr, iLowLimit, dictLowLimit) : 0;
                mlt -= back;
                if (mlt > longest) {
                    longest = mlt;
                    *matchpos = base + matchIndex + back;   /* virtual pos, relative to ip, to retrieve offset */
                    *startpos = ip + back;
        }   }   }

        {   U32 const nextOffset = DELTANEXTU16(chainTable, matchIndex);
            matchIndex -= nextOffset;
            if (patternAnalysis && nextOffset==1) {
                /* may be a repeated pattern */
                if (repeat == rep_untested) {
                    if ( ((pattern & 0xFFFF) == (pattern >> 16))
                      &  ((pattern & 0xFF)   == (pattern >> 24)) ) {
                        repeat = rep_confirmed;
                        srcPatternLength = LZ4HC_countPattern(ip+4, iHighLimit, pattern) + 4;
                    } else {
                        repeat = rep_not;
                }   }
                if ( (repeat == rep_confirmed)
                  && (matchIndex >= dictLimit) ) {   /* same segment only */
                    const BYTE* const matchPtr = base + matchIndex;
                    if (LZ4_read32(matchPtr) == pattern) {  /* good candidate */
                        size_t const forwardPatternLength = LZ4HC_countPattern(matchPtr+sizeof(pattern), iHighLimit, pattern) + sizeof(pattern);
                        const BYTE* const maxLowPtr = (lowPrefixPtr + MAX_DISTANCE >= ip) ? lowPrefixPtr : ip - MAX_DISTANCE;
                        size_t const backLength = LZ4HC_reverseCountPattern(matchPtr, maxLowPtr, pattern);
                        size_t const currentSegmentLength = backLength + forwardPatternLength;

                        if ( (currentSegmentLength >= srcPatternLength)   /* current pattern segment large enough to contain full srcPatternLength */
                          && (forwardPatternLength <= srcPatternLength) ) { /* haven't reached this position yet */
                            matchIndex += (U32)forwardPatternLength - (U32)srcPatternLength;  /* best position, full pattern, might be followed by more match */
                        } else {
                            matchIndex -= (U32)backLength;   /* let's go to farthest segment position, will find a match of length currentSegmentLength + maybe some back */
                        }
        }   }   }   }
    }  /* while ((matchIndex>=lowLimit) && (nbAttempts)) */

    if (dict == usingDictCtx && nbAttempts && ipIndex - lowLimit < MAX_DISTANCE) {
        size_t const dictEndOffset = dictCtx->end - dictCtx->base;
        assert(dictEndOffset <= 1 GB);
        dictMatchIndex = dictCtx->hashTable[LZ4HC_hashPtr(ip)];
        matchIndex = dictMatchIndex + lowLimit - (U32)dictEndOffset;
        while (ipIndex - matchIndex <= MAX_DISTANCE && nbAttempts--) {
            const BYTE* const matchPtr = dictCtx->base + dictMatchIndex;

            if (LZ4_read32(matchPtr) == pattern) {
                int mlt;
                int back = 0;
                const BYTE* vLimit = ip + (dictEndOffset - dictMatchIndex);
                if (vLimit > iHighLimit) vLimit = iHighLimit;
                mlt = LZ4_count(ip+MINMATCH, matchPtr+MINMATCH, vLimit) + MINMATCH;
                back = lookBackLength ? LZ4HC_countBack(ip, matchPtr, iLowLimit, dictCtx->base + dictCtx->dictLimit) : 0;
                mlt -= back;
                if (mlt > longest) {
                    longest = mlt;
                    *matchpos = base + matchIndex + back;
                    *startpos = ip + back;
                }
            }

            {   U32 const nextOffset = DELTANEXTU16(dictCtx->chainTable, dictMatchIndex);
                dictMatchIndex -= nextOffset;
                matchIndex -= nextOffset;
            }
        }
    }
    return longest;
}

LZ4_FORCE_INLINE
int LZ4HC_InsertAndFindBestMatch(LZ4HC_CCtx_internal* const hc4,   /* Index table will be updated */
                                 const BYTE* const ip, const BYTE* const iLimit,
                                 const BYTE** matchpos,
                                 const int maxNbAttempts,
                                 const int patternAnalysis,
                                 const dictCtx_directive dict)
{
    const BYTE* uselessPtr = ip;
    /* note : LZ4HC_InsertAndGetWiderMatch() is able to modify the starting position of a match (*startpos),
     * but this won't be the case here, as we define iLowLimit==ip,
     * so LZ4HC_InsertAndGetWiderMatch() won't be allowed to search past ip */
    return LZ4HC_InsertAndGetWiderMatch(hc4, ip, ip, iLimit, MINMATCH-1, matchpos, &uselessPtr, maxNbAttempts, patternAnalysis, dict, favorCompressionRatio);
}



typedef enum {
    noLimit = 0,
    limitedOutput = 1,
    limitedDestSize = 2,
} limitedOutput_directive;

/* LZ4HC_encodeSequence() :
 * @return : 0 if ok,
 *           1 if buffer issue detected */
LZ4_FORCE_INLINE int LZ4HC_encodeSequence (
    const BYTE** ip,
    BYTE** op,
    const BYTE** anchor,
    int matchLength,
    const BYTE* const match,
    limitedOutput_directive limit,
    BYTE* oend)
{
    size_t length;
    BYTE* const token = (*op)++;

#if defined(LZ4_DEBUG) && (LZ4_DEBUG >= 6)
    static const BYTE* start = NULL;
    static U32 totalCost = 0;
    U32 const pos = (start==NULL) ? 0 : (U32)(*anchor - start);
    U32 const ll = (U32)(*ip - *anchor);
    U32 const llAdd = (ll>=15) ? ((ll-15) / 255) + 1 : 0;
    U32 const mlAdd = (matchLength>=19) ? ((matchLength-19) / 255) + 1 : 0;
    U32 const cost = 1 + llAdd + ll + 2 + mlAdd;
    if (start==NULL) start = *anchor;  /* only works for single segment */
    /* g_debuglog_enable = (pos >= 2228) & (pos <= 2262); */
    DEBUGLOG(6, "pos:%7u -- literals:%3u, match:%4i, offset:%5u, cost:%3u + %u",
                pos,
                (U32)(*ip - *anchor), matchLength, (U32)(*ip-match),
                cost, totalCost);
    totalCost += cost;
#endif

    /* Encode Literal length */
    length = (size_t)(*ip - *anchor);
    if ((limit) && ((*op + (length >> 8) + length + (2 + 1 + LASTLITERALS)) > oend)) return 1;   /* Check output limit */
    if (length >= RUN_MASK) {
        size_t len = length - RUN_MASK;
        *token = (RUN_MASK << ML_BITS);
        for(; len >= 255 ; len -= 255) *(*op)++ = 255;
        *(*op)++ = (BYTE)len;
    } else {
        *token = (BYTE)(length << ML_BITS);
    }

    /* Copy Literals */
    LZ4_wildCopy(*op, *anchor, (*op) + length);
    *op += length;

    /* Encode Offset */
    LZ4_writeLE16(*op, (U16)(*ip-match)); *op += 2;

    /* Encode MatchLength */
    assert(matchLength >= MINMATCH);
    length = (size_t)(matchLength - MINMATCH);
    if ((limit) && (*op + (length >> 8) + (1 + LASTLITERALS) > oend)) return 1;   /* Check output limit */
    if (length >= ML_MASK) {
        *token += ML_MASK;
        length -= ML_MASK;
        for(; length >= 510 ; length -= 510) { *(*op)++ = 255; *(*op)++ = 255; }
        if (length >= 255) { length -= 255; *(*op)++ = 255; }
        *(*op)++ = (BYTE)length;
    } else {
        *token += (BYTE)(length);
    }

    /* Prepare next loop */
    *ip += matchLength;
    *anchor = *ip;

    return 0;
}

LZ4_FORCE_INLINE int LZ4HC_compress_hashChain (
    LZ4HC_CCtx_internal* const ctx,
    const char* const source,
    char* const dest,
    int* srcSizePtr,
    int const maxOutputSize,
    unsigned maxNbAttempts,
    const limitedOutput_directive limit,
    const dictCtx_directive dict
    )
{
    const int inputSize = *srcSizePtr;
    const int patternAnalysis = (maxNbAttempts > 64);   /* levels 8+ */

    const BYTE* ip = (const BYTE*) source;
    const BYTE* anchor = ip;
    const BYTE* const iend = ip + inputSize;
    const BYTE* const mflimit = iend - MFLIMIT;
    const BYTE* const matchlimit = (iend - LASTLITERALS);

    BYTE* optr = (BYTE*) dest;
    BYTE* op = (BYTE*) dest;
    BYTE* oend = op + maxOutputSize;

    int   ml0, ml, ml2, ml3;
    const BYTE* start0;
    const BYTE* ref0;
    const BYTE* ref = NULL;
    const BYTE* start2 = NULL;
    const BYTE* ref2 = NULL;
    const BYTE* start3 = NULL;
    const BYTE* ref3 = NULL;

    /* init */
    *srcSizePtr = 0;
    if (limit == limitedDestSize) oend -= LASTLITERALS;                  /* Hack for support LZ4 format restriction */
    if (inputSize < LZ4_minLength) goto _last_literals;                  /* Input too small, no compression (all literals) */

    /* Main Loop */
    while (ip <= mflimit) {
        ml = LZ4HC_InsertAndFindBestMatch (ctx, ip, matchlimit, &ref, maxNbAttempts, patternAnalysis, dict);
        if (ml<MINMATCH) { ip++; continue; }

        /* saved, in case we would skip too much */
        start0 = ip; ref0 = ref; ml0 = ml;

_Search2:
        if (ip+ml <= mflimit) {
            ml2 = LZ4HC_InsertAndGetWiderMatch(ctx,
                            ip + ml - 2, ip + 0, matchlimit, ml, &ref2, &start2,
<<<<<<< HEAD
                            maxNbAttempts, patternAnalysis, dict);
        } else {
=======
                            maxNbAttempts, patternAnalysis, dict, favorCompressionRatio);
        else
>>>>>>> 47d70e75
            ml2 = ml;
        }

        if (ml2 == ml) { /* No better match => encode ML1 */
            optr = op;
            if (LZ4HC_encodeSequence(&ip, &op, &anchor, ml, ref, limit, oend)) goto _dest_overflow;
            continue;
        }

        if (start0 < ip) {   /* first match was skipped at least once */
            if (start2 < ip + ml0) {  /* squeezing ML1 between ML0(original ML1) and ML2 */
                ip = start0; ref = ref0; ml = ml0;  /* restore initial ML1 */
        }   }

        /* Here, start0==ip */
        if ((start2 - ip) < 3) {  /* First Match too small : removed */
            ml = ml2;
            ip = start2;
            ref =ref2;
            goto _Search2;
        }

_Search3:
        /* At this stage, we have :
        *  ml2 > ml1, and
        *  ip1+3 <= ip2 (usually < ip1+ml1) */
        if ((start2 - ip) < OPTIMAL_ML) {
            int correction;
            int new_ml = ml;
            if (new_ml > OPTIMAL_ML) new_ml = OPTIMAL_ML;
            if (ip+new_ml > start2 + ml2 - MINMATCH) new_ml = (int)(start2 - ip) + ml2 - MINMATCH;
            correction = new_ml - (int)(start2 - ip);
            if (correction > 0) {
                start2 += correction;
                ref2 += correction;
                ml2 -= correction;
            }
        }
        /* Now, we have start2 = ip+new_ml, with new_ml = min(ml, OPTIMAL_ML=18) */

        if (start2 + ml2 <= mflimit) {
            ml3 = LZ4HC_InsertAndGetWiderMatch(ctx,
                            start2 + ml2 - 3, start2, matchlimit, ml2, &ref3, &start3,
<<<<<<< HEAD
                            maxNbAttempts, patternAnalysis, dict);
        } else {
=======
                            maxNbAttempts, patternAnalysis, dict, favorCompressionRatio);
        else
>>>>>>> 47d70e75
            ml3 = ml2;
        }

        if (ml3 == ml2) {  /* No better match => encode ML1 and ML2 */
            /* ip & ref are known; Now for ml */
            if (start2 < ip+ml)  ml = (int)(start2 - ip);
            /* Now, encode 2 sequences */
            optr = op;
            if (LZ4HC_encodeSequence(&ip, &op, &anchor, ml, ref, limit, oend)) goto _dest_overflow;
            ip = start2;
            optr = op;
            if (LZ4HC_encodeSequence(&ip, &op, &anchor, ml2, ref2, limit, oend)) goto _dest_overflow;
            continue;
        }

        if (start3 < ip+ml+3) {  /* Not enough space for match 2 : remove it */
            if (start3 >= (ip+ml)) {  /* can write Seq1 immediately ==> Seq2 is removed, so Seq3 becomes Seq1 */
                if (start2 < ip+ml) {
                    int correction = (int)(ip+ml - start2);
                    start2 += correction;
                    ref2 += correction;
                    ml2 -= correction;
                    if (ml2 < MINMATCH) {
                        start2 = start3;
                        ref2 = ref3;
                        ml2 = ml3;
                    }
                }

                optr = op;
                if (LZ4HC_encodeSequence(&ip, &op, &anchor, ml, ref, limit, oend)) goto _dest_overflow;
                ip  = start3;
                ref = ref3;
                ml  = ml3;

                start0 = start2;
                ref0 = ref2;
                ml0 = ml2;
                goto _Search2;
            }

            start2 = start3;
            ref2 = ref3;
            ml2 = ml3;
            goto _Search3;
        }

        /*
        * OK, now we have 3 ascending matches;
        * let's write the first one ML1.
        * ip & ref are known; Now decide ml.
        */
        if (start2 < ip+ml) {
            if ((start2 - ip) < OPTIMAL_ML) {
                int correction;
                if (ml > OPTIMAL_ML) ml = OPTIMAL_ML;
                if (ip + ml > start2 + ml2 - MINMATCH) ml = (int)(start2 - ip) + ml2 - MINMATCH;
                correction = ml - (int)(start2 - ip);
                if (correction > 0) {
                    start2 += correction;
                    ref2 += correction;
                    ml2 -= correction;
                }
            } else {
                ml = (int)(start2 - ip);
            }
        }
        optr = op;
        if (LZ4HC_encodeSequence(&ip, &op, &anchor, ml, ref, limit, oend)) goto _dest_overflow;

        /* ML2 becomes ML1 */
        ip = start2; ref = ref2; ml = ml2;

        /* ML3 becomes ML2 */
        start2 = start3; ref2 = ref3; ml2 = ml3;

        /* let's find a new ML3 */
        goto _Search3;
    }

_last_literals:
    /* Encode Last Literals */
    {   size_t lastRunSize = (size_t)(iend - anchor);  /* literals */
        size_t litLength = (lastRunSize + 255 - RUN_MASK) / 255;
        size_t const totalSize = 1 + litLength + lastRunSize;
        if (limit == limitedDestSize) oend += LASTLITERALS;  /* restore correct value */
        if (limit && (op + totalSize > oend)) {
            if (limit == limitedOutput) return 0;  /* Check output limit */
            /* adapt lastRunSize to fill 'dest' */
            lastRunSize  = (size_t)(oend - op) - 1;
            litLength = (lastRunSize + 255 - RUN_MASK) / 255;
            lastRunSize -= litLength;
        }
        ip = anchor + lastRunSize;

        if (lastRunSize >= RUN_MASK) {
            size_t accumulator = lastRunSize - RUN_MASK;
            *op++ = (RUN_MASK << ML_BITS);
            for(; accumulator >= 255 ; accumulator -= 255) *op++ = 255;
            *op++ = (BYTE) accumulator;
        } else {
            *op++ = (BYTE)(lastRunSize << ML_BITS);
        }
        memcpy(op, anchor, lastRunSize);
        op += lastRunSize;
    }

    /* End */
    *srcSizePtr = (int) (((const char*)ip) - source);
    return (int) (((char*)op)-dest);

_dest_overflow:
    if (limit == limitedDestSize) {
        op = optr;  /* restore correct out pointer */
        goto _last_literals;
    }
    return 0;
}


static int LZ4HC_compress_optimal( LZ4HC_CCtx_internal* ctx,
    const char* const source, char* dst,
    int* srcSizePtr, int dstCapacity,
    int const nbSearches, size_t sufficient_len,
    const limitedOutput_directive limit, int const fullUpdate,
    const dictCtx_directive dict,
    HCfavor_e favorDecSpeed);


LZ4_FORCE_INLINE int LZ4HC_compress_generic_internal (
    LZ4HC_CCtx_internal* const ctx,
    const char* const src,
    char* const dst,
    int* const srcSizePtr,
    int const dstCapacity,
    int cLevel,
    const limitedOutput_directive limit,
    const dictCtx_directive dict
    )
{
    typedef enum { lz4hc, lz4opt } lz4hc_strat_e;
    typedef struct {
        lz4hc_strat_e strat;
        U32 nbSearches;
        U32 targetLength;
    } cParams_t;
    static const cParams_t clTable[LZ4HC_CLEVEL_MAX+1] = {
        { lz4hc,    2, 16 },  /* 0, unused */
        { lz4hc,    2, 16 },  /* 1, unused */
        { lz4hc,    2, 16 },  /* 2, unused */
        { lz4hc,    4, 16 },  /* 3 */
        { lz4hc,    8, 16 },  /* 4 */
        { lz4hc,   16, 16 },  /* 5 */
        { lz4hc,   32, 16 },  /* 6 */
        { lz4hc,   64, 16 },  /* 7 */
        { lz4hc,  128, 16 },  /* 8 */
        { lz4hc,  256, 16 },  /* 9 */
        { lz4opt,  96, 64 },  /*10==LZ4HC_CLEVEL_OPT_MIN*/
        { lz4opt, 512,128 },  /*11 */
        { lz4opt,8192, LZ4_OPT_NUM },  /* 12==LZ4HC_CLEVEL_MAX */
    };

    DEBUGLOG(4, "LZ4HC_compress_generic(%p, %p, %d)", ctx, src, *srcSizePtr);

    if (limit == limitedDestSize && dstCapacity < 1) return 0;         /* Impossible to store anything */
    if ((U32)*srcSizePtr > (U32)LZ4_MAX_INPUT_SIZE) return 0;          /* Unsupported input size (too large or negative) */

    ctx->end += *srcSizePtr;
    if (cLevel < 1) cLevel = LZ4HC_CLEVEL_DEFAULT;   /* note : convention is different from lz4frame, maybe something to review */
    cLevel = MIN(LZ4HC_CLEVEL_MAX, cLevel);
    {   cParams_t const cParam = clTable[cLevel];
        HCfavor_e const favor = ctx->favorDecSpeed ? favorDecompressionSpeed : favorCompressionRatio;
        if (cParam.strat == lz4hc)
            return LZ4HC_compress_hashChain(ctx,
                                src, dst, srcSizePtr, dstCapacity,
                                cParam.nbSearches, limit, dict);
        assert(cParam.strat == lz4opt);
        return LZ4HC_compress_optimal(ctx,
                            src, dst, srcSizePtr, dstCapacity,
                            cParam.nbSearches, cParam.targetLength, limit,
                            cLevel == LZ4HC_CLEVEL_MAX,   /* ultra mode */
                            dict, favor);
    }
}

static void LZ4HC_setExternalDict(LZ4HC_CCtx_internal* ctxPtr, const BYTE* newBlock);

static int LZ4HC_compress_generic_noDictCtx (
    LZ4HC_CCtx_internal* const ctx,
    const char* const src,
    char* const dst,
    int* const srcSizePtr,
    int const dstCapacity,
    int cLevel,
    limitedOutput_directive limit
    )
{
    assert(ctx->dictCtx == NULL);
    return LZ4HC_compress_generic_internal(ctx, src, dst, srcSizePtr, dstCapacity, cLevel, limit, noDictCtx);
}

static int LZ4HC_compress_generic_dictCtx (
    LZ4HC_CCtx_internal* const ctx,
    const char* const src,
    char* const dst,
    int* const srcSizePtr,
    int const dstCapacity,
    int cLevel,
    limitedOutput_directive limit
    )
{
    const size_t position = ctx->end - ctx->base - ctx->lowLimit;
    assert(ctx->dictCtx != NULL);
    if (position >= 64 KB) {
        ctx->dictCtx = NULL;
        return LZ4HC_compress_generic_noDictCtx(ctx, src, dst, srcSizePtr, dstCapacity, cLevel, limit);
    } else if (position == 0 && *srcSizePtr > 4 KB) {
        memcpy(ctx, ctx->dictCtx, sizeof(LZ4HC_CCtx_internal));
        LZ4HC_setExternalDict(ctx, (const BYTE *)src);
        ctx->compressionLevel = (short)cLevel;
        return LZ4HC_compress_generic_noDictCtx(ctx, src, dst, srcSizePtr, dstCapacity, cLevel, limit);
    } else {
        return LZ4HC_compress_generic_internal(ctx, src, dst, srcSizePtr, dstCapacity, cLevel, limit, usingDictCtx);
    }
}

static int LZ4HC_compress_generic (
    LZ4HC_CCtx_internal* const ctx,
    const char* const src,
    char* const dst,
    int* const srcSizePtr,
    int const dstCapacity,
    int cLevel,
    limitedOutput_directive limit
    )
{
    if (ctx->dictCtx == NULL) {
        return LZ4HC_compress_generic_noDictCtx(ctx, src, dst, srcSizePtr, dstCapacity, cLevel, limit);
    } else {
        return LZ4HC_compress_generic_dictCtx(ctx, src, dst, srcSizePtr, dstCapacity, cLevel, limit);
    }
}


int LZ4_sizeofStateHC(void) { return sizeof(LZ4_streamHC_t); }

int LZ4_compress_HC_extStateHC_fastReset (void* state, const char* src, char* dst, int srcSize, int dstCapacity, int compressionLevel)
{
    LZ4HC_CCtx_internal* const ctx = &((LZ4_streamHC_t*)state)->internal_donotuse;
    if (((size_t)(state)&(sizeof(void*)-1)) != 0) return 0;   /* Error : state is not aligned for pointers (32 or 64 bits) */
    LZ4_resetStreamHC_fast((LZ4_streamHC_t*)state, compressionLevel);
    LZ4HC_init (ctx, (const BYTE*)src);
    if (dstCapacity < LZ4_compressBound(srcSize))
        return LZ4HC_compress_generic (ctx, src, dst, &srcSize, dstCapacity, compressionLevel, limitedOutput);
    else
        return LZ4HC_compress_generic (ctx, src, dst, &srcSize, dstCapacity, compressionLevel, noLimit);
}

int LZ4_compress_HC_extStateHC (void* state, const char* src, char* dst, int srcSize, int dstCapacity, int compressionLevel)
{
    if (((size_t)(state)&(sizeof(void*)-1)) != 0) return 0;   /* Error : state is not aligned for pointers (32 or 64 bits) */
    LZ4_resetStreamHC ((LZ4_streamHC_t*)state, compressionLevel);
    return LZ4_compress_HC_extStateHC_fastReset(state, src, dst, srcSize, dstCapacity, compressionLevel);
}

int LZ4_compress_HC(const char* src, char* dst, int srcSize, int dstCapacity, int compressionLevel)
{
#if defined(LZ4HC_HEAPMODE) && LZ4HC_HEAPMODE==1
    LZ4_streamHC_t* const statePtr = (LZ4_streamHC_t*)ALLOC(sizeof(LZ4_streamHC_t));
#else
    LZ4_streamHC_t state;
    LZ4_streamHC_t* const statePtr = &state;
#endif
    int const cSize = LZ4_compress_HC_extStateHC(statePtr, src, dst, srcSize, dstCapacity, compressionLevel);
#if defined(LZ4HC_HEAPMODE) && LZ4HC_HEAPMODE==1
    free(statePtr);
#endif
    return cSize;
}

/* LZ4_compress_HC_destSize() :
 * only compatible with regular HC parser */
int LZ4_compress_HC_destSize(void* LZ4HC_Data, const char* source, char* dest, int* sourceSizePtr, int targetDestSize, int cLevel)
{
    LZ4HC_CCtx_internal* const ctx = &((LZ4_streamHC_t*)LZ4HC_Data)->internal_donotuse;
    LZ4_resetStreamHC((LZ4_streamHC_t*)LZ4HC_Data, cLevel);
    LZ4HC_init(ctx, (const BYTE*) source);
    return LZ4HC_compress_generic(ctx, source, dest, sourceSizePtr, targetDestSize, cLevel, limitedDestSize);
}



/**************************************
*  Streaming Functions
**************************************/
/* allocation */
LZ4_streamHC_t* LZ4_createStreamHC(void) {
    LZ4_streamHC_t* const LZ4_streamHCPtr = (LZ4_streamHC_t*)ALLOC(sizeof(LZ4_streamHC_t));
    if (LZ4_streamHCPtr==NULL) return NULL;
    LZ4_resetStreamHC(LZ4_streamHCPtr, LZ4HC_CLEVEL_DEFAULT);
    return LZ4_streamHCPtr;
}

int LZ4_freeStreamHC (LZ4_streamHC_t* LZ4_streamHCPtr) {
    DEBUGLOG(4, "LZ4_freeStreamHC(%p)", LZ4_streamHCPtr);
    if (!LZ4_streamHCPtr) return 0;  /* support free on NULL */
    free(LZ4_streamHCPtr);
    return 0;
}


/* initialization */
void LZ4_resetStreamHC (LZ4_streamHC_t* LZ4_streamHCPtr, int compressionLevel)
{
    LZ4_STATIC_ASSERT(sizeof(LZ4HC_CCtx_internal) <= sizeof(size_t) * LZ4_STREAMHCSIZE_SIZET);   /* if compilation fails here, LZ4_STREAMHCSIZE must be increased */
    DEBUGLOG(4, "LZ4_resetStreamHC(%p, %d)", LZ4_streamHCPtr, compressionLevel);
    LZ4_streamHCPtr->internal_donotuse.end = (const BYTE *)(ptrdiff_t)-1;
    LZ4_streamHCPtr->internal_donotuse.base = NULL;
    LZ4_streamHCPtr->internal_donotuse.dictCtx = NULL;
    LZ4_streamHCPtr->internal_donotuse.favorDecSpeed = 0;
    LZ4_setCompressionLevel(LZ4_streamHCPtr, compressionLevel);
}

void LZ4_resetStreamHC_fast (LZ4_streamHC_t* LZ4_streamHCPtr, int compressionLevel)
{
    DEBUGLOG(4, "LZ4_resetStreamHC_fast(%p, %d)", LZ4_streamHCPtr, compressionLevel);
    LZ4_streamHCPtr->internal_donotuse.end -= (uptrval)LZ4_streamHCPtr->internal_donotuse.base;
    LZ4_streamHCPtr->internal_donotuse.base = NULL;
    LZ4_streamHCPtr->internal_donotuse.dictCtx = NULL;
    LZ4_setCompressionLevel(LZ4_streamHCPtr, compressionLevel);
}

void LZ4_setCompressionLevel(LZ4_streamHC_t* LZ4_streamHCPtr, int compressionLevel)
{
    if (compressionLevel < 1) compressionLevel = LZ4HC_CLEVEL_DEFAULT;
    if (compressionLevel > LZ4HC_CLEVEL_MAX) compressionLevel = LZ4HC_CLEVEL_MAX;
    LZ4_streamHCPtr->internal_donotuse.compressionLevel = (short)compressionLevel;
}

void LZ4_favorDecompressionSpeed(LZ4_streamHC_t* LZ4_streamHCPtr, int favor)
{
    LZ4_streamHCPtr->internal_donotuse.favorDecSpeed = (favor!=0);
}

int LZ4_loadDictHC (LZ4_streamHC_t* LZ4_streamHCPtr, const char* dictionary, int dictSize)
{
    LZ4HC_CCtx_internal* const ctxPtr = &LZ4_streamHCPtr->internal_donotuse;
    DEBUGLOG(4, "LZ4_loadDictHC(%p, %p, %d)", LZ4_streamHCPtr, dictionary, dictSize);
    if (dictSize > 64 KB) {
        dictionary += dictSize - 64 KB;
        dictSize = 64 KB;
    }
    LZ4HC_init (ctxPtr, (const BYTE*)dictionary);
    LZ4HC_clearTables (ctxPtr);
    ctxPtr->end = (const BYTE*)dictionary + dictSize;
    if (dictSize >= 4) LZ4HC_Insert (ctxPtr, ctxPtr->end-3);
    return dictSize;
}

void LZ4_attach_HC_dictionary(LZ4_streamHC_t *working_stream, const LZ4_streamHC_t *dictionary_stream) {
    working_stream->internal_donotuse.dictCtx = dictionary_stream != NULL ? &(dictionary_stream->internal_donotuse) : NULL;
}

/* compression */

static void LZ4HC_setExternalDict(LZ4HC_CCtx_internal* ctxPtr, const BYTE* newBlock)
{
    DEBUGLOG(4, "LZ4HC_setExternalDict(%p, %p)", ctxPtr, newBlock);
    if (ctxPtr->end >= ctxPtr->base + ctxPtr->dictLimit + 4)
        LZ4HC_Insert (ctxPtr, ctxPtr->end-3);   /* Referencing remaining dictionary content */

    /* Only one memory segment for extDict, so any previous extDict is lost at this stage */
    ctxPtr->lowLimit  = ctxPtr->dictLimit;
    ctxPtr->dictLimit = (U32)(ctxPtr->end - ctxPtr->base);
    ctxPtr->dictBase  = ctxPtr->base;
    ctxPtr->base = newBlock - ctxPtr->dictLimit;
    ctxPtr->end  = newBlock;
    ctxPtr->nextToUpdate = ctxPtr->dictLimit;   /* match referencing will resume from there */
}

static int LZ4_compressHC_continue_generic (LZ4_streamHC_t* LZ4_streamHCPtr,
                                            const char* src, char* dst,
                                            int* srcSizePtr, int dstCapacity,
                                            limitedOutput_directive limit)
{
    LZ4HC_CCtx_internal* const ctxPtr = &LZ4_streamHCPtr->internal_donotuse;
    DEBUGLOG(4, "LZ4_compressHC_continue_generic(%p, %p, %d)", LZ4_streamHCPtr, src, *srcSizePtr);
    /* auto-init if forgotten */
    if (ctxPtr->base == NULL) LZ4HC_init (ctxPtr, (const BYTE*) src);

    /* Check overflow */
    if ((size_t)(ctxPtr->end - ctxPtr->base) > 2 GB) {
        size_t dictSize = (size_t)(ctxPtr->end - ctxPtr->base) - ctxPtr->dictLimit;
        if (dictSize > 64 KB) dictSize = 64 KB;
        LZ4_loadDictHC(LZ4_streamHCPtr, (const char*)(ctxPtr->end) - dictSize, (int)dictSize);
    }

    /* Check if blocks follow each other */
    if ((const BYTE*)src != ctxPtr->end) LZ4HC_setExternalDict(ctxPtr, (const BYTE*)src);

    /* Check overlapping input/dictionary space */
    {   const BYTE* sourceEnd = (const BYTE*) src + *srcSizePtr;
        const BYTE* const dictBegin = ctxPtr->dictBase + ctxPtr->lowLimit;
        const BYTE* const dictEnd   = ctxPtr->dictBase + ctxPtr->dictLimit;
        if ((sourceEnd > dictBegin) && ((const BYTE*)src < dictEnd)) {
            if (sourceEnd > dictEnd) sourceEnd = dictEnd;
            ctxPtr->lowLimit = (U32)(sourceEnd - ctxPtr->dictBase);
            if (ctxPtr->dictLimit - ctxPtr->lowLimit < 4) ctxPtr->lowLimit = ctxPtr->dictLimit;
        }
    }

    return LZ4HC_compress_generic (ctxPtr, src, dst, srcSizePtr, dstCapacity, ctxPtr->compressionLevel, limit);
}

int LZ4_compress_HC_continue (LZ4_streamHC_t* LZ4_streamHCPtr, const char* src, char* dst, int srcSize, int dstCapacity)
{
    if (dstCapacity < LZ4_compressBound(srcSize))
        return LZ4_compressHC_continue_generic (LZ4_streamHCPtr, src, dst, &srcSize, dstCapacity, limitedOutput);
    else
        return LZ4_compressHC_continue_generic (LZ4_streamHCPtr, src, dst, &srcSize, dstCapacity, noLimit);
}

int LZ4_compress_HC_continue_destSize (LZ4_streamHC_t* LZ4_streamHCPtr, const char* src, char* dst, int* srcSizePtr, int targetDestSize)
{
    return LZ4_compressHC_continue_generic(LZ4_streamHCPtr, src, dst, srcSizePtr, targetDestSize, limitedDestSize);
}



/* dictionary saving */

int LZ4_saveDictHC (LZ4_streamHC_t* LZ4_streamHCPtr, char* safeBuffer, int dictSize)
{
    LZ4HC_CCtx_internal* const streamPtr = &LZ4_streamHCPtr->internal_donotuse;
    int const prefixSize = (int)(streamPtr->end - (streamPtr->base + streamPtr->dictLimit));
    DEBUGLOG(4, "LZ4_saveDictHC(%p, %p, %d)", LZ4_streamHCPtr, safeBuffer, dictSize);
    if (dictSize > 64 KB) dictSize = 64 KB;
    if (dictSize < 4) dictSize = 0;
    if (dictSize > prefixSize) dictSize = prefixSize;
    memmove(safeBuffer, streamPtr->end - dictSize, dictSize);
    {   U32 const endIndex = (U32)(streamPtr->end - streamPtr->base);
        streamPtr->end = (const BYTE*)safeBuffer + dictSize;
        streamPtr->base = streamPtr->end - endIndex;
        streamPtr->dictLimit = endIndex - dictSize;
        streamPtr->lowLimit = endIndex - dictSize;
        if (streamPtr->nextToUpdate < streamPtr->dictLimit) streamPtr->nextToUpdate = streamPtr->dictLimit;
    }
    return dictSize;
}


/***********************************
*  Deprecated Functions
***********************************/
/* These functions currently generate deprecation warnings */
/* Deprecated compression functions */
int LZ4_compressHC(const char* src, char* dst, int srcSize) { return LZ4_compress_HC (src, dst, srcSize, LZ4_compressBound(srcSize), 0); }
int LZ4_compressHC_limitedOutput(const char* src, char* dst, int srcSize, int maxDstSize) { return LZ4_compress_HC(src, dst, srcSize, maxDstSize, 0); }
int LZ4_compressHC2(const char* src, char* dst, int srcSize, int cLevel) { return LZ4_compress_HC (src, dst, srcSize, LZ4_compressBound(srcSize), cLevel); }
int LZ4_compressHC2_limitedOutput(const char* src, char* dst, int srcSize, int maxDstSize, int cLevel) { return LZ4_compress_HC(src, dst, srcSize, maxDstSize, cLevel); }
int LZ4_compressHC_withStateHC (void* state, const char* src, char* dst, int srcSize) { return LZ4_compress_HC_extStateHC (state, src, dst, srcSize, LZ4_compressBound(srcSize), 0); }
int LZ4_compressHC_limitedOutput_withStateHC (void* state, const char* src, char* dst, int srcSize, int maxDstSize) { return LZ4_compress_HC_extStateHC (state, src, dst, srcSize, maxDstSize, 0); }
int LZ4_compressHC2_withStateHC (void* state, const char* src, char* dst, int srcSize, int cLevel) { return LZ4_compress_HC_extStateHC(state, src, dst, srcSize, LZ4_compressBound(srcSize), cLevel); }
int LZ4_compressHC2_limitedOutput_withStateHC (void* state, const char* src, char* dst, int srcSize, int maxDstSize, int cLevel) { return LZ4_compress_HC_extStateHC(state, src, dst, srcSize, maxDstSize, cLevel); }
int LZ4_compressHC_continue (LZ4_streamHC_t* ctx, const char* src, char* dst, int srcSize) { return LZ4_compress_HC_continue (ctx, src, dst, srcSize, LZ4_compressBound(srcSize)); }
int LZ4_compressHC_limitedOutput_continue (LZ4_streamHC_t* ctx, const char* src, char* dst, int srcSize, int maxDstSize) { return LZ4_compress_HC_continue (ctx, src, dst, srcSize, maxDstSize); }


/* Deprecated streaming functions */
int LZ4_sizeofStreamStateHC(void) { return LZ4_STREAMHCSIZE; }

int LZ4_resetStreamStateHC(void* state, char* inputBuffer)
{
    LZ4HC_CCtx_internal *ctx = &((LZ4_streamHC_t*)state)->internal_donotuse;
    if ((((size_t)state) & (sizeof(void*)-1)) != 0) return 1;   /* Error : pointer is not aligned for pointer (32 or 64 bits) */
    LZ4_resetStreamHC((LZ4_streamHC_t*)state, ((LZ4_streamHC_t*)state)->internal_donotuse.compressionLevel);
    LZ4HC_init(ctx, (const BYTE*)inputBuffer);
    return 0;
}

void* LZ4_createHC (const char* inputBuffer)
{
    LZ4_streamHC_t* hc4 = (LZ4_streamHC_t*)ALLOC(sizeof(LZ4_streamHC_t));
    if (hc4 == NULL) return NULL;   /* not enough memory */
    LZ4_resetStreamHC(hc4, 0 /* compressionLevel */);
    LZ4HC_init (&hc4->internal_donotuse, (const BYTE*)inputBuffer);
    return hc4;
}

int LZ4_freeHC (void* LZ4HC_Data) {
    if (!LZ4HC_Data) return 0;  /* support free on NULL */
    FREEMEM(LZ4HC_Data);
    return 0;
}

int LZ4_compressHC2_continue (void* LZ4HC_Data, const char* src, char* dst, int srcSize, int cLevel)
{
    return LZ4HC_compress_generic (&((LZ4_streamHC_t*)LZ4HC_Data)->internal_donotuse, src, dst, &srcSize, 0, cLevel, noLimit);
}

int LZ4_compressHC2_limitedOutput_continue (void* LZ4HC_Data, const char* src, char* dst, int srcSize, int dstCapacity, int cLevel)
{
    return LZ4HC_compress_generic (&((LZ4_streamHC_t*)LZ4HC_Data)->internal_donotuse, src, dst, &srcSize, dstCapacity, cLevel, limitedOutput);
}

char* LZ4_slideInputBufferHC(void* LZ4HC_Data)
{
    LZ4_streamHC_t *ctx = (LZ4_streamHC_t*)LZ4HC_Data;
    const BYTE *bufferStart = ctx->internal_donotuse.base + ctx->internal_donotuse.lowLimit;
    LZ4_resetStreamHC_fast(ctx, ctx->internal_donotuse.compressionLevel);
    /* avoid const char * -> char * conversion warning :( */
    return (char *)(uptrval)bufferStart;
}


/* ================================================
 * LZ4 Optimal parser (levels 10-12)
 * ===============================================*/
typedef struct {
    int price;
    int off;
    int mlen;
    int litlen;
} LZ4HC_optimal_t;

/* price in bytes */
LZ4_FORCE_INLINE int LZ4HC_literalsPrice(int const litlen)
{
    int price = litlen;
    if (litlen >= (int)RUN_MASK)
        price += 1 + (litlen-RUN_MASK)/255;
    return price;
}


/* requires mlen >= MINMATCH */
LZ4_FORCE_INLINE int LZ4HC_sequencePrice(int litlen, int mlen)
{
    int price = 1 + 2 ; /* token + 16-bit offset */

    price += LZ4HC_literalsPrice(litlen);

    if (mlen >= (int)(ML_MASK+MINMATCH))
        price += 1 + (mlen-(ML_MASK+MINMATCH))/255;

    return price;
}


typedef struct {
    int off;
    int len;
} LZ4HC_match_t;

LZ4_FORCE_INLINE LZ4HC_match_t
LZ4HC_FindLongerMatch(LZ4HC_CCtx_internal* const ctx,
                      const BYTE* ip, const BYTE* const iHighLimit,
                      int minLen, int nbSearches,
                      const dictCtx_directive dict,
                      const HCfavor_e favorDecSpeed)
{
    LZ4HC_match_t match = { 0 , 0 };
    const BYTE* matchPtr = NULL;
    /* note : LZ4HC_InsertAndGetWiderMatch() is able to modify the starting position of a match (*startpos),
     * but this won't be the case here, as we define iLowLimit==ip,
     * so LZ4HC_InsertAndGetWiderMatch() won't be allowed to search past ip */
    int matchLength = LZ4HC_InsertAndGetWiderMatch(ctx,
                                ip, ip, iHighLimit, minLen, &matchPtr, &ip,
                                nbSearches, 1 /* patternAnalysis */, dict, favorDecSpeed);
    if (matchLength <= minLen) return match;
    if (favorDecSpeed) {
        if ((matchLength>18) & (matchLength<=36)) matchLength=18;   /* favor shortcut */
    }
    match.len = matchLength;
    match.off = (int)(ip-matchPtr);
    return match;
}

static int LZ4HC_compress_optimal (
    LZ4HC_CCtx_internal* ctx,
    const char* const source,
    char* dst,
    int* srcSizePtr,
    int dstCapacity,
    int const nbSearches,
    size_t sufficient_len,
    const limitedOutput_directive limit,
    int const fullUpdate,
    const dictCtx_directive dict,
    const HCfavor_e favorDecSpeed
    )
{
#define TRAILING_LITERALS 3
    LZ4HC_optimal_t opt[LZ4_OPT_NUM + TRAILING_LITERALS];   /* ~64 KB, which is a bit large for stack... */

    const BYTE* ip = (const BYTE*) source;
    const BYTE* anchor = ip;
    const BYTE* const iend = ip + *srcSizePtr;
    const BYTE* const mflimit = iend - MFLIMIT;
    const BYTE* const matchlimit = iend - LASTLITERALS;
    BYTE* op = (BYTE*) dst;
    BYTE* opSaved = (BYTE*) dst;
    BYTE* oend = op + dstCapacity;

    /* init */
    DEBUGLOG(5, "LZ4HC_compress_optimal");
    *srcSizePtr = 0;
    if (limit == limitedDestSize) oend -= LASTLITERALS;   /* Hack for support LZ4 format restriction */
    if (sufficient_len >= LZ4_OPT_NUM) sufficient_len = LZ4_OPT_NUM-1;

    /* Main Loop */
    assert(ip - anchor < LZ4_MAX_INPUT_SIZE);
    while (ip <= mflimit) {
         int const llen = (int)(ip - anchor);
         int best_mlen, best_off;
         int cur, last_match_pos = 0;

         LZ4HC_match_t const firstMatch = LZ4HC_FindLongerMatch(ctx, ip, matchlimit, MINMATCH-1, nbSearches, dict, favorDecSpeed);
         if (firstMatch.len==0) { ip++; continue; }

         if ((size_t)firstMatch.len > sufficient_len) {
             /* good enough solution : immediate encoding */
             int const firstML = firstMatch.len;
             const BYTE* const matchPos = ip - firstMatch.off;
             opSaved = op;
             if ( LZ4HC_encodeSequence(&ip, &op, &anchor, firstML, matchPos, limit, oend) )   /* updates ip, op and anchor */
                 goto _dest_overflow;
             continue;
         }

         /* set prices for first positions (literals) */
         {   int rPos;
             for (rPos = 0 ; rPos < MINMATCH ; rPos++) {
                 int const cost = LZ4HC_literalsPrice(llen + rPos);
                 opt[rPos].mlen = 1;
                 opt[rPos].off = 0;
                 opt[rPos].litlen = llen + rPos;
                 opt[rPos].price = cost;
                 DEBUGLOG(7, "rPos:%3i => price:%3i (litlen=%i) -- initial setup",
                             rPos, cost, opt[rPos].litlen);
         }   }
         /* set prices using initial match */
         {   int mlen = MINMATCH;
             int const matchML = firstMatch.len;   /* necessarily < sufficient_len < LZ4_OPT_NUM */
             int const offset = firstMatch.off;
             assert(matchML < LZ4_OPT_NUM);
             for ( ; mlen <= matchML ; mlen++) {
                 int const cost = LZ4HC_sequencePrice(llen, mlen);
                 opt[mlen].mlen = mlen;
                 opt[mlen].off = offset;
                 opt[mlen].litlen = llen;
                 opt[mlen].price = cost;
                 DEBUGLOG(7, "rPos:%3i => price:%3i (matchlen=%i) -- initial setup",
                             mlen, cost, mlen);
         }   }
         last_match_pos = firstMatch.len;
         {   int addLit;
             for (addLit = 1; addLit <= TRAILING_LITERALS; addLit ++) {
                 opt[last_match_pos+addLit].mlen = 1; /* literal */
                 opt[last_match_pos+addLit].off = 0;
                 opt[last_match_pos+addLit].litlen = addLit;
                 opt[last_match_pos+addLit].price = opt[last_match_pos].price + LZ4HC_literalsPrice(addLit);
                 DEBUGLOG(7, "rPos:%3i => price:%3i (litlen=%i) -- initial setup",
                             last_match_pos+addLit, opt[last_match_pos+addLit].price, addLit);
         }   }

         /* check further positions */
         for (cur = 1; cur < last_match_pos; cur++) {
             const BYTE* const curPtr = ip + cur;
             LZ4HC_match_t newMatch;

             if (curPtr > mflimit) break;
             DEBUGLOG(7, "rPos:%u[%u] vs [%u]%u",
                     cur, opt[cur].price, opt[cur+1].price, cur+1);
             if (fullUpdate) {
                 /* not useful to search here if next position has same (or lower) cost */
                 if ( (opt[cur+1].price <= opt[cur].price)
                   /* in some cases, next position has same cost, but cost rises sharply after, so a small match would still be beneficial */
                   && (opt[cur+MINMATCH].price < opt[cur].price + 3/*min seq price*/) )
                     continue;
             } else {
                 /* not useful to search here if next position has same (or lower) cost */
                 if (opt[cur+1].price <= opt[cur].price) continue;
             }

             DEBUGLOG(7, "search at rPos:%u", cur);
             if (fullUpdate)
                 newMatch = LZ4HC_FindLongerMatch(ctx, curPtr, matchlimit, MINMATCH-1, nbSearches, dict, favorDecSpeed);
             else
                 /* only test matches of minimum length; slightly faster, but misses a few bytes */
                 newMatch = LZ4HC_FindLongerMatch(ctx, curPtr, matchlimit, last_match_pos - cur, nbSearches, dict, favorDecSpeed);
             if (!newMatch.len) continue;

             if ( ((size_t)newMatch.len > sufficient_len)
               || (newMatch.len + cur >= LZ4_OPT_NUM) ) {
                 /* immediate encoding */
                 best_mlen = newMatch.len;
                 best_off = newMatch.off;
                 last_match_pos = cur + 1;
                 goto encode;
             }

             /* before match : set price with literals at beginning */
             {   int const baseLitlen = opt[cur].litlen;
                 int litlen;
                 for (litlen = 1; litlen < MINMATCH; litlen++) {
                     int const price = opt[cur].price - LZ4HC_literalsPrice(baseLitlen) + LZ4HC_literalsPrice(baseLitlen+litlen);
                     int const pos = cur + litlen;
                     if (price < opt[pos].price) {
                         opt[pos].mlen = 1; /* literal */
                         opt[pos].off = 0;
                         opt[pos].litlen = baseLitlen+litlen;
                         opt[pos].price = price;
                         DEBUGLOG(7, "rPos:%3i => price:%3i (litlen=%i)",
                                     pos, price, opt[pos].litlen);
             }   }   }

             /* set prices using match at position = cur */
             {   int const matchML = newMatch.len;
                 int ml = MINMATCH;

                 assert(cur + newMatch.len < LZ4_OPT_NUM);
                 for ( ; ml <= matchML ; ml++) {
                     int const pos = cur + ml;
                     int const offset = newMatch.off;
                     int price;
                     int ll;
                     DEBUGLOG(7, "testing price rPos %i (last_match_pos=%i)",
                                 pos, last_match_pos);
                     if (opt[cur].mlen == 1) {
                         ll = opt[cur].litlen;
                         price = ((cur > ll) ? opt[cur - ll].price : 0)
                               + LZ4HC_sequencePrice(ll, ml);
                     } else {
                         ll = 0;
                         price = opt[cur].price + LZ4HC_sequencePrice(0, ml);
                     }

                    assert((U32)favorDecSpeed <= 1);
                     if (pos > last_match_pos+TRAILING_LITERALS
                      || price <= opt[pos].price - (int)favorDecSpeed) {
                         DEBUGLOG(7, "rPos:%3i => price:%3i (matchlen=%i)",
                                     pos, price, ml);
                         assert(pos < LZ4_OPT_NUM);
                         if ( (ml == matchML)  /* last pos of last match */
                           && (last_match_pos < pos) )
                             last_match_pos = pos;
                         opt[pos].mlen = ml;
                         opt[pos].off = offset;
                         opt[pos].litlen = ll;
                         opt[pos].price = price;
             }   }   }
             /* complete following positions with literals */
             {   int addLit;
                 for (addLit = 1; addLit <= TRAILING_LITERALS; addLit ++) {
                     opt[last_match_pos+addLit].mlen = 1; /* literal */
                     opt[last_match_pos+addLit].off = 0;
                     opt[last_match_pos+addLit].litlen = addLit;
                     opt[last_match_pos+addLit].price = opt[last_match_pos].price + LZ4HC_literalsPrice(addLit);
                     DEBUGLOG(7, "rPos:%3i => price:%3i (litlen=%i)", last_match_pos+addLit, opt[last_match_pos+addLit].price, addLit);
             }   }
         }  /* for (cur = 1; cur <= last_match_pos; cur++) */

         best_mlen = opt[last_match_pos].mlen;
         best_off = opt[last_match_pos].off;
         cur = last_match_pos - best_mlen;

 encode: /* cur, last_match_pos, best_mlen, best_off must be set */
         assert(cur < LZ4_OPT_NUM);
         assert(last_match_pos >= 1);  /* == 1 when only one candidate */
         DEBUGLOG(6, "reverse traversal, looking for shortest path (last_match_pos=%i)", last_match_pos);
         {   int candidate_pos = cur;
             int selected_matchLength = best_mlen;
             int selected_offset = best_off;
             while (1) {  /* from end to beginning */
                 int const next_matchLength = opt[candidate_pos].mlen;  /* can be 1, means literal */
                 int const next_offset = opt[candidate_pos].off;
                 DEBUGLOG(7, "pos %i: sequence length %i", candidate_pos, selected_matchLength);
                 opt[candidate_pos].mlen = selected_matchLength;
                 opt[candidate_pos].off = selected_offset;
                 selected_matchLength = next_matchLength;
                 selected_offset = next_offset;
                 if (next_matchLength > candidate_pos) break; /* last match elected, first match to encode */
                 assert(next_matchLength > 0);  /* can be 1, means literal */
                 candidate_pos -= next_matchLength;
         }   }

         /* encode all recorded sequences in order */
         {   int rPos = 0;  /* relative position (to ip) */
             while (rPos < last_match_pos) {
                 int const ml = opt[rPos].mlen;
                 int const offset = opt[rPos].off;
                 if (ml == 1) { ip++; rPos++; continue; }  /* literal; note: can end up with several literals, in which case, skip them */
                 rPos += ml;
                 assert(ml >= MINMATCH);
                 assert((offset >= 1) && (offset <= MAX_DISTANCE));
                 opSaved = op;
                 if ( LZ4HC_encodeSequence(&ip, &op, &anchor, ml, ip - offset, limit, oend) )   /* updates ip, op and anchor */
                     goto _dest_overflow;
         }   }
     }  /* while (ip <= mflimit) */

 _last_literals:
     /* Encode Last Literals */
     {   size_t lastRunSize = (size_t)(iend - anchor);  /* literals */
         size_t litLength = (lastRunSize + 255 - RUN_MASK) / 255;
         size_t const totalSize = 1 + litLength + lastRunSize;
         if (limit == limitedDestSize) oend += LASTLITERALS;  /* restore correct value */
         if (limit && (op + totalSize > oend)) {
             if (limit == limitedOutput) return 0;  /* Check output limit */
             /* adapt lastRunSize to fill 'dst' */
             lastRunSize  = (size_t)(oend - op) - 1;
             litLength = (lastRunSize + 255 - RUN_MASK) / 255;
             lastRunSize -= litLength;
         }
         ip = anchor + lastRunSize;

         if (lastRunSize >= RUN_MASK) {
             size_t accumulator = lastRunSize - RUN_MASK;
             *op++ = (RUN_MASK << ML_BITS);
             for(; accumulator >= 255 ; accumulator -= 255) *op++ = 255;
             *op++ = (BYTE) accumulator;
         } else {
             *op++ = (BYTE)(lastRunSize << ML_BITS);
         }
         memcpy(op, anchor, lastRunSize);
         op += lastRunSize;
     }

     /* End */
     *srcSizePtr = (int) (((const char*)ip) - source);
     return (int) ((char*)op-dst);

 _dest_overflow:
     if (limit == limitedDestSize) {
         op = opSaved;  /* restore correct out pointer */
         goto _last_literals;
     }
     return 0;
 }<|MERGE_RESOLUTION|>--- conflicted
+++ resolved
@@ -487,13 +487,8 @@
         if (ip+ml <= mflimit) {
             ml2 = LZ4HC_InsertAndGetWiderMatch(ctx,
                             ip + ml - 2, ip + 0, matchlimit, ml, &ref2, &start2,
-<<<<<<< HEAD
-                            maxNbAttempts, patternAnalysis, dict);
+                            maxNbAttempts, patternAnalysis, dict, favorCompressionRatio);
         } else {
-=======
-                            maxNbAttempts, patternAnalysis, dict, favorCompressionRatio);
-        else
->>>>>>> 47d70e75
             ml2 = ml;
         }
 
@@ -537,13 +532,8 @@
         if (start2 + ml2 <= mflimit) {
             ml3 = LZ4HC_InsertAndGetWiderMatch(ctx,
                             start2 + ml2 - 3, start2, matchlimit, ml2, &ref3, &start3,
-<<<<<<< HEAD
-                            maxNbAttempts, patternAnalysis, dict);
+                            maxNbAttempts, patternAnalysis, dict, favorCompressionRatio);
         } else {
-=======
-                            maxNbAttempts, patternAnalysis, dict, favorCompressionRatio);
-        else
->>>>>>> 47d70e75
             ml3 = ml2;
         }
 
