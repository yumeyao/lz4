/*
 *  LZ4 - Fast LZ compression algorithm
 *  Header File
 *  Copyright (C) 2011-present, Yann Collet.

   BSD 2-Clause License (http://www.opensource.org/licenses/bsd-license.php)

   Redistribution and use in source and binary forms, with or without
   modification, are permitted provided that the following conditions are
   met:

       * Redistributions of source code must retain the above copyright
   notice, this list of conditions and the following disclaimer.
       * Redistributions in binary form must reproduce the above
   copyright notice, this list of conditions and the following disclaimer
   in the documentation and/or other materials provided with the
   distribution.

   THIS SOFTWARE IS PROVIDED BY THE COPYRIGHT HOLDERS AND CONTRIBUTORS
   "AS IS" AND ANY EXPRESS OR IMPLIED WARRANTIES, INCLUDING, BUT NOT
   LIMITED TO, THE IMPLIED WARRANTIES OF MERCHANTABILITY AND FITNESS FOR
   A PARTICULAR PURPOSE ARE DISCLAIMED. IN NO EVENT SHALL THE COPYRIGHT
   OWNER OR CONTRIBUTORS BE LIABLE FOR ANY DIRECT, INDIRECT, INCIDENTAL,
   SPECIAL, EXEMPLARY, OR CONSEQUENTIAL DAMAGES (INCLUDING, BUT NOT
   LIMITED TO, PROCUREMENT OF SUBSTITUTE GOODS OR SERVICES; LOSS OF USE,
   DATA, OR PROFITS; OR BUSINESS INTERRUPTION) HOWEVER CAUSED AND ON ANY
   THEORY OF LIABILITY, WHETHER IN CONTRACT, STRICT LIABILITY, OR TORT
   (INCLUDING NEGLIGENCE OR OTHERWISE) ARISING IN ANY WAY OUT OF THE USE
   OF THIS SOFTWARE, EVEN IF ADVISED OF THE POSSIBILITY OF SUCH DAMAGE.

   You can contact the author at :
    - LZ4 homepage : http://www.lz4.org
    - LZ4 source repository : https://github.com/lz4/lz4
*/
#if defined (__cplusplus)
extern "C" {
#endif

#ifndef LZ4_H_2983827168210
#define LZ4_H_2983827168210

/* --- Dependency --- */
#include <stddef.h>   /* size_t */


/**
  Introduction

  LZ4 is lossless compression algorithm, providing compression speed at 500 MB/s per core,
  scalable with multi-cores CPU. It features an extremely fast decoder, with speed in
  multiple GB/s per core, typically reaching RAM speed limits on multi-core systems.

  The LZ4 compression library provides in-memory compression and decompression functions.
  Compression can be done in:
    - a single step (described as Simple Functions)
    - a single step, reusing a context (described in Advanced Functions)
    - unbounded multiple steps (described as Streaming compression)

  lz4.h provides block compression functions. It gives full buffer control to user.
  Decompressing an lz4-compressed block also requires metadata (such as compressed size).
  Each application is free to encode such metadata in whichever way it wants.

  An additional format, called LZ4 frame specification (doc/lz4_Frame_format.md),
  take care of encoding standard metadata alongside LZ4-compressed blocks.
  Frame format is required for interoperability.
  It is delivered through a companion API, declared in lz4frame.h.
*/

/*^***************************************************************
*  Export parameters
*****************************************************************/
/*
*  LZ4_DLL_EXPORT :
*  Enable exporting of functions when building a Windows DLL
*  LZ4LIB_VISIBILITY :
*  Control library symbols visibility.
*/
#ifndef LZ4LIB_VISIBILITY
#  if defined(__GNUC__) && (__GNUC__ >= 4)
#    define LZ4LIB_VISIBILITY __attribute__ ((visibility ("default")))
#  else
#    define LZ4LIB_VISIBILITY
#  endif
#endif
#if defined(LZ4_DLL_EXPORT) && (LZ4_DLL_EXPORT==1)
#  define LZ4LIB_API __declspec(dllexport) LZ4LIB_VISIBILITY
#elif defined(LZ4_DLL_IMPORT) && (LZ4_DLL_IMPORT==1)
#  define LZ4LIB_API __declspec(dllimport) LZ4LIB_VISIBILITY /* It isn't required but allows to generate better code, saving a function pointer load from the IAT and an indirect jump.*/
#else
#  define LZ4LIB_API LZ4LIB_VISIBILITY
#endif

/*------   Version   ------*/
#define LZ4_VERSION_MAJOR    1    /* for breaking interface changes  */
#define LZ4_VERSION_MINOR    8    /* for new (non-breaking) interface capabilities */
#define LZ4_VERSION_RELEASE  3    /* for tweaks, bug-fixes, or development */

#define LZ4_VERSION_NUMBER (LZ4_VERSION_MAJOR *100*100 + LZ4_VERSION_MINOR *100 + LZ4_VERSION_RELEASE)

#define LZ4_LIB_VERSION LZ4_VERSION_MAJOR.LZ4_VERSION_MINOR.LZ4_VERSION_RELEASE
#define LZ4_QUOTE(str) #str
#define LZ4_EXPAND_AND_QUOTE(str) LZ4_QUOTE(str)
#define LZ4_VERSION_STRING LZ4_EXPAND_AND_QUOTE(LZ4_LIB_VERSION)

LZ4LIB_API int LZ4_versionNumber (void);  /**< library version number; useful to check dll version */
LZ4LIB_API const char* LZ4_versionString (void);   /**< library version string; unseful to check dll version */


/*-************************************
*  Tuning parameter
**************************************/
/*!
 * LZ4_MEMORY_USAGE :
 * Memory usage formula : N->2^N Bytes (examples : 10 -> 1KB; 12 -> 4KB ; 16 -> 64KB; 20 -> 1MB; etc.)
 * Increasing memory usage improves compression ratio
 * Reduced memory usage may improve speed, thanks to cache effect
 * Default value is 14, for 16KB, which nicely fits into Intel x86 L1 cache
 */
#ifndef LZ4_MEMORY_USAGE
# define LZ4_MEMORY_USAGE 14
#endif

/*-************************************
*  Simple Functions
**************************************/
/*! LZ4_compress_default() :
    Compresses 'srcSize' bytes from buffer 'src'
    into already allocated 'dst' buffer of size 'dstCapacity'.
    Compression is guaranteed to succeed if 'dstCapacity' >= LZ4_compressBound(srcSize).
    It also runs faster, so it's a recommended setting.
    If the function cannot compress 'src' into a more limited 'dst' budget,
    compression stops *immediately*, and the function result is zero.
    Note : as a consequence, 'dst' content is not valid.
    Note 2 : This function is protected against buffer overflow scenarios (never writes outside 'dst' buffer, nor read outside 'source' buffer).
        srcSize : max supported value is LZ4_MAX_INPUT_SIZE.
        dstCapacity : size of buffer 'dst' (which must be already allocated)
        return  : the number of bytes written into buffer 'dst' (necessarily <= dstCapacity)
                  or 0 if compression fails */
LZ4LIB_API int LZ4_compress_default(const char* src, char* dst, int srcSize, int dstCapacity);

/*! LZ4_decompress_safe() :
    compressedSize : is the exact complete size of the compressed block.
    dstCapacity : is the size of destination buffer, which must be already allocated.
    return : the number of bytes decompressed into destination buffer (necessarily <= dstCapacity)
             If destination buffer is not large enough, decoding will stop and output an error code (negative value).
             If the source stream is detected malformed, the function will stop decoding and return a negative result.
             This function is protected against malicious data packets.
*/
LZ4LIB_API int LZ4_decompress_safe (const char* src, char* dst, int compressedSize, int dstCapacity);


/*-************************************
*  Advanced Functions
**************************************/
#define LZ4_MAX_INPUT_SIZE        0x7E000000   /* 2 113 929 216 bytes */
#define LZ4_COMPRESSBOUND(isize)  ((unsigned)(isize) > (unsigned)LZ4_MAX_INPUT_SIZE ? 0 : (isize) + ((isize)/255) + 16)

/*!
LZ4_compressBound() :
    Provides the maximum size that LZ4 compression may output in a "worst case" scenario (input data not compressible)
    This function is primarily useful for memory allocation purposes (destination buffer size).
    Macro LZ4_COMPRESSBOUND() is also provided for compilation-time evaluation (stack memory allocation for example).
    Note that LZ4_compress_default() compresses faster when dstCapacity is >= LZ4_compressBound(srcSize)
        inputSize  : max supported value is LZ4_MAX_INPUT_SIZE
        return : maximum output size in a "worst case" scenario
              or 0, if input size is incorrect (too large or negative)
*/
LZ4LIB_API int LZ4_compressBound(int inputSize);

/*!
LZ4_compress_fast() :
    Same as LZ4_compress_default(), but allows selection of "acceleration" factor.
    The larger the acceleration value, the faster the algorithm, but also the lesser the compression.
    It's a trade-off. It can be fine tuned, with each successive value providing roughly +~3% to speed.
    An acceleration value of "1" is the same as regular LZ4_compress_default()
    Values <= 0 will be replaced by ACCELERATION_DEFAULT (currently == 1, see lz4.c).
*/
LZ4LIB_API int LZ4_compress_fast (const char* src, char* dst, int srcSize, int dstCapacity, int acceleration);


/*!
LZ4_compress_fast_extState() :
    Same compression function, just using an externally allocated memory space to store compression state.
    Use LZ4_sizeofState() to know how much memory must be allocated,
    and allocate it on 8-bytes boundaries (using malloc() typically).
    Then, provide this buffer as 'void* state' to compression function.
*/
LZ4LIB_API int LZ4_sizeofState(void);
LZ4LIB_API int LZ4_compress_fast_extState (void* state, const char* src, char* dst, int srcSize, int dstCapacity, int acceleration);


/*! LZ4_compress_destSize() :
 *  Reverse the logic : compresses as much data as possible from 'src' buffer
 *  into already allocated buffer 'dst', of size >= 'targetDestSize'.
 *  This function either compresses the entire 'src' content into 'dst' if it's large enough,
 *  or fill 'dst' buffer completely with as much data as possible from 'src'.
 *  note: acceleration parameter is fixed to "default".
 *
 * *srcSizePtr : will be modified to indicate how many bytes where read from 'src' to fill 'dst'.
 *               New value is necessarily <= input value.
 * @return : Nb bytes written into 'dst' (necessarily <= targetDestSize)
 *           or 0 if compression fails.
*/
LZ4LIB_API int LZ4_compress_destSize (const char* src, char* dst, int* srcSizePtr, int targetDstSize);


/*! LZ4_decompress_fast() : **unsafe!**
 *  This function used to be a bit faster than LZ4_decompress_safe(),
 *  though situation has changed in recent versions,
 *  and now `LZ4_decompress_safe()` can be as fast and sometimes faster than `LZ4_decompress_fast()`.
 *  Moreover, LZ4_decompress_fast() is not protected vs malformed input, as it doesn't perform full validation of compressed data.
 *  As a consequence, this function is no longer recommended, and may be deprecated in future versions.
 *  It's only remaining specificity is that it can decompress data without knowing its compressed size.
 *
 *  originalSize : is the uncompressed size to regenerate.
 *                 `dst` must be already allocated, its size must be >= 'originalSize' bytes.
 * @return : number of bytes read from source buffer (== compressed size).
 *           If the source stream is detected malformed, the function stops decoding and returns a negative result.
 *  note : This function requires uncompressed originalSize to be known in advance.
 *         The function never writes past the output buffer.
 *         However, since it doesn't know its 'src' size, it may read past the intended input.
 *         Also, because match offsets are not validated during decoding,
 *         reads from 'src' may underflow.
 *         Use this function in trusted environment **only**.
 */
LZ4LIB_API int LZ4_decompress_fast (const char* src, char* dst, int originalSize);

/*! LZ4_decompress_safe_partial() :
<<<<<<< HEAD
 *  This function decompresses a compressed block of size 'srcSize' at position 'src'
 *  into destination buffer 'dst' of size 'dstCapacity'.
 *  The function will decompress a minimum of 'targetOutputSize' bytes, and stop after that.
 *  However, it's not accurate, and may write more than 'targetOutputSize' (but always <= dstCapacity).
 * @return : the number of bytes decoded in `dst` (necessarily <= dstCapacity)
 *    Note : this number can also be < targetOutputSize, if compressed block contains less data.
 *           If source stream is detected malformed, function returns a negative result.
 *  This function is protected against malicious data packets.
=======
 *  Decompress an LZ4 compressed block, of size 'srcSize' at position 'src',
 *  into destination buffer 'dst' of size 'dstCapacity'.
 *  Up to 'targetOutputSize' bytes will be decoded.
 *  The function stops decoding on reaching this objective,
 *  which can boost performance when only the beginning of a block is required.
 *
 * @return : the number of bytes decoded in `dst` (necessarily <= dstCapacity)
 *           If source stream is detected malformed, function returns a negative result.
 *
 *  Note : @return can be < targetOutputSize, if compressed block contains less data.
 *
 *  Note 2 : this function features 2 parameters, targetOutputSize and dstCapacity,
 *           and expects targetOutputSize <= dstCapacity.
 *           It effectively stops decoding on reaching targetOutputSize,
 *           so dstCapacity is kind of redundant.
 *           This is because in a previous version of this function,
 *           decoding operation would not "break" a sequence in the middle.
 *           As a consequence, there was no guarantee that decoding would stop at exactly targetOutputSize,
 *           it could write more bytes, though only up to dstCapacity.
 *           Some "margin" used to be required for this operation to work properly.
 *           This is no longer necessary.
 *           The function nonetheless keeps its signature, in an effort to not break API.
>>>>>>> 82a693c1
 */
LZ4LIB_API int LZ4_decompress_safe_partial (const char* src, char* dst, int srcSize, int targetOutputSize, int dstCapacity);


/*-*********************************************
*  Streaming Compression Functions
***********************************************/
typedef union LZ4_stream_u LZ4_stream_t;  /* incomplete type (defined later) */

/*! LZ4_createStream() and LZ4_freeStream() :
 *  LZ4_createStream() will allocate and initialize an `LZ4_stream_t` structure.
 *  LZ4_freeStream() releases its memory.
 */
LZ4LIB_API LZ4_stream_t* LZ4_createStream(void);
LZ4LIB_API int           LZ4_freeStream (LZ4_stream_t* streamPtr);

/*! LZ4_resetStream() :
 *  An LZ4_stream_t structure can be allocated once and re-used multiple times.
 *  Use this function to start compressing a new stream.
 */
LZ4LIB_API void LZ4_resetStream (LZ4_stream_t* streamPtr);

/*! LZ4_loadDict() :
 *  Use this function to load a static dictionary into LZ4_stream_t.
 *  Any previous data will be forgotten, only 'dictionary' will remain in memory.
 *  Loading a size of 0 is allowed, and is the same as reset.
 * @return : dictionary size, in bytes (necessarily <= 64 KB)
 */
LZ4LIB_API int LZ4_loadDict (LZ4_stream_t* streamPtr, const char* dictionary, int dictSize);

/*! LZ4_compress_fast_continue() :
 *  Compress 'src' content using data from previously compressed blocks, for better compression ratio.
 *  'dst' buffer must be already allocated.
 *  If dstCapacity >= LZ4_compressBound(srcSize), compression is guaranteed to succeed, and runs faster.
 *
 * @return : size of compressed block
 *           or 0 if there is an error (typically, cannot fit into 'dst').
 *
<<<<<<< HEAD
 *  Note 1 : Each invocation to LZ4_compress_fast_continue() will generate a new block.
=======
 *  Note 1 : Each invocation to LZ4_compress_fast_continue() generates a new block.
>>>>>>> 82a693c1
 *           Each block has precise boundaries.
 *           It's not possible to append blocks together and expect a single invocation of LZ4_decompress_*() to decompress them together.
 *           Each block must be decompressed separately, calling LZ4_decompress_*() with associated metadata.
 *
<<<<<<< HEAD
 *  Note 2 : The previous 64KB of source data is assumed to remain present, unmodified, at same address in memory!
=======
 *  Note 2 : The previous 64KB of source data is __assumed__ to remain present, unmodified, at same address in memory!
>>>>>>> 82a693c1
 *
 *  Note 3 : When input is structured as a double-buffer, each buffer can have any size, including < 64 KB.
 *           Make sure that buffers are separated, by at least one byte.
 *           This construction ensures that each block only depends on previous block.
 *
 *  Note 4 : If input buffer is a ring-buffer, it can have any size, including < 64 KB.
 *
 *  Note 5 : After an error, the stream status is invalid, it can only be reset or freed.
 */
LZ4LIB_API int LZ4_compress_fast_continue (LZ4_stream_t* streamPtr, const char* src, char* dst, int srcSize, int dstCapacity, int acceleration);

/*! LZ4_saveDict() :
 *  If last 64KB data cannot be guaranteed to remain available at its current memory location,
 *  save it into a safer place (char* safeBuffer).
 *  This is schematically equivalent to a memcpy() followed by LZ4_loadDict(),
 *  but is much faster, because LZ4_saveDict() doesn't need to rebuild tables.
 * @return : saved dictionary size in bytes (necessarily <= maxDictSize), or 0 if error.
 */
LZ4LIB_API int LZ4_saveDict (LZ4_stream_t* streamPtr, char* safeBuffer, int maxDictSize);


/*-**********************************************
*  Streaming Decompression Functions
*  Bufferless synchronous API
************************************************/
typedef union LZ4_streamDecode_u LZ4_streamDecode_t;   /* tracking context */

/*! LZ4_createStreamDecode() and LZ4_freeStreamDecode() :
 *  creation / destruction of streaming decompression tracking context.
 *  A tracking context can be re-used multiple times.
 */
LZ4LIB_API LZ4_streamDecode_t* LZ4_createStreamDecode(void);
LZ4LIB_API int                 LZ4_freeStreamDecode (LZ4_streamDecode_t* LZ4_stream);

/*! LZ4_setStreamDecode() :
 *  An LZ4_streamDecode_t context can be allocated once and re-used multiple times.
 *  Use this function to start decompression of a new stream of blocks.
 *  A dictionary can optionally be set. Use NULL or size 0 for a reset order.
 *  Dictionary is presumed stable : it must remain accessible and unmodified during next decompression.
 * @return : 1 if OK, 0 if error
 */
LZ4LIB_API int LZ4_setStreamDecode (LZ4_streamDecode_t* LZ4_streamDecode, const char* dictionary, int dictSize);

/*! LZ4_decoderRingBufferSize() : v1.8.2
 *  Note : in a ring buffer scenario (optional),
 *  blocks are presumed decompressed next to each other
 *  up to the moment there is not enough remaining space for next block (remainingSize < maxBlockSize),
 *  at which stage it resumes from beginning of ring buffer.
 *  When setting such a ring buffer for streaming decompression,
 *  provides the minimum size of this ring buffer
 *  to be compatible with any source respecting maxBlockSize condition.
 * @return : minimum ring buffer size,
 *           or 0 if there is an error (invalid maxBlockSize).
 */
LZ4LIB_API int LZ4_decoderRingBufferSize(int maxBlockSize);
#define LZ4_DECODER_RING_BUFFER_SIZE(mbs) (65536 + 14 + (mbs))  /* for static allocation; mbs presumed valid */

/*! LZ4_decompress_*_continue() :
 *  These decoding functions allow decompression of consecutive blocks in "streaming" mode.
 *  A block is an unsplittable entity, it must be presented entirely to a decompression function.
 *  Decompression functions only accepts one block at a time.
 *  The last 64KB of previously decoded data *must* remain available and unmodified at the memory position where they were decoded.
 *  If less than 64KB of data has been decoded, all the data must be present.
 *
 *  Special : if decompression side sets a ring buffer, it must respect one of the following conditions :
 *  - Decompression buffer size is _at least_ LZ4_decoderRingBufferSize(maxBlockSize).
 *    maxBlockSize is the maximum size of any single block. It can have any value > 16 bytes.
 *    In which case, encoding and decoding buffers do not need to be synchronized.
 *    Actually, data can be produced by any source compliant with LZ4 format specification, and respecting maxBlockSize.
 *  - Synchronized mode :
 *    Decompression buffer size is _exactly_ the same as compression buffer size,
 *    and follows exactly same update rule (block boundaries at same positions),
 *    and decoding function is provided with exact decompressed size of each block (exception for last block of the stream),
 *    _then_ decoding & encoding ring buffer can have any size, including small ones ( < 64 KB).
 *  - Decompression buffer is larger than encoding buffer, by a minimum of maxBlockSize more bytes.
 *    In which case, encoding and decoding buffers do not need to be synchronized,
 *    and encoding ring buffer can have any size, including small ones ( < 64 KB).
 *
 *  Whenever these conditions are not possible,
 *  save the last 64KB of decoded data into a safe buffer where it can't be modified during decompression,
 *  then indicate where this data is saved using LZ4_setStreamDecode(), before decompressing next block.
*/
LZ4LIB_API int LZ4_decompress_safe_continue (LZ4_streamDecode_t* LZ4_streamDecode, const char* src, char* dst, int srcSize, int dstCapacity);
LZ4LIB_API int LZ4_decompress_fast_continue (LZ4_streamDecode_t* LZ4_streamDecode, const char* src, char* dst, int originalSize);


/*! LZ4_decompress_*_usingDict() :
 *  These decoding functions work the same as
 *  a combination of LZ4_setStreamDecode() followed by LZ4_decompress_*_continue()
 *  They are stand-alone, and don't need an LZ4_streamDecode_t structure.
 *  Dictionary is presumed stable : it must remain accessible and unmodified during next decompression.
 */
LZ4LIB_API int LZ4_decompress_safe_usingDict (const char* src, char* dst, int srcSize, int dstCapcity, const char* dictStart, int dictSize);
LZ4LIB_API int LZ4_decompress_fast_usingDict (const char* src, char* dst, int originalSize, const char* dictStart, int dictSize);


/*^**********************************************
 * !!!!!!   STATIC LINKING ONLY   !!!!!!
 ***********************************************/

/*-************************************
 *  Unstable declarations
 **************************************
 * Declarations in this section should be considered unstable.
 * Use at your own peril, etc., etc.
 * They may be removed in the future.
 * Their signatures may change.
 **************************************/

#ifdef LZ4_STATIC_LINKING_ONLY

/*! LZ4_resetStream_fast() :
 *  Use this, like LZ4_resetStream(), to prepare a context for a new chain of
 *  calls to a streaming API (e.g., LZ4_compress_fast_continue()).
 *
 *  Note:
 *  Using this in advance of a non- streaming-compression function is redundant,
 *  and potentially bad for performance, since they all perform their own custom
 *  reset internally.
 *
 *  Differences from LZ4_resetStream():
 *  When an LZ4_stream_t is known to be in a internally coherent state,
 *  it can often be prepared for a new compression with almost no work, only
 *  sometimes falling back to the full, expensive reset that is always required
 *  when the stream is in an indeterminate state (i.e., the reset performed by
 *  LZ4_resetStream()).
 *
 *  LZ4_streams are guaranteed to be in a valid state when:
 *  - returned from LZ4_createStream()
 *  - reset by LZ4_resetStream()
 *  - memset(stream, 0, sizeof(LZ4_stream_t)), though this is discouraged
 *  - the stream was in a valid state and was reset by LZ4_resetStream_fast()
 *  - the stream was in a valid state and was then used in any compression call
 *    that returned success
 *  - the stream was in an indeterminate state and was used in a compression
 *    call that fully reset the state (e.g., LZ4_compress_fast_extState()) and
 *    that returned success
 *
 *  When a stream isn't known to be in a valid state, it is not safe to pass to
 *  any fastReset or streaming function. It must first be cleansed by the full
 *  LZ4_resetStream().
 */
LZ4LIB_API void LZ4_resetStream_fast (LZ4_stream_t* streamPtr);

/*! LZ4_compress_fast_extState_fastReset() :
 *  A variant of LZ4_compress_fast_extState().
 *
 *  Using this variant avoids an expensive initialization step. It is only safe
 *  to call if the state buffer is known to be correctly initialized already
 *  (see above comment on LZ4_resetStream_fast() for a definition of "correctly
 *  initialized"). From a high level, the difference is that this function
 *  initializes the provided state with a call to something like
 *  LZ4_resetStream_fast() while LZ4_compress_fast_extState() starts with a
 *  call to LZ4_resetStream().
 */
LZ4LIB_API int LZ4_compress_fast_extState_fastReset (void* state, const char* src, char* dst, int srcSize, int dstCapacity, int acceleration);

/*! LZ4_attach_dictionary() :
 *  This is an experimental API that allows for the efficient use of a
 *  static dictionary many times.
 *
 *  Rather than re-loading the dictionary buffer into a working context before
 *  each compression, or copying a pre-loaded dictionary's LZ4_stream_t into a
 *  working LZ4_stream_t, this function introduces a no-copy setup mechanism,
 *  in which the working stream references the dictionary stream in-place.
 *
 *  Several assumptions are made about the state of the dictionary stream.
 *  Currently, only streams which have been prepared by LZ4_loadDict() should
 *  be expected to work.
 *
 *  Alternatively, the provided dictionary stream pointer may be NULL, in which
 *  case any existing dictionary stream is unset.
 *
 *  If a dictionary is provided, it replaces any pre-existing stream history.
 *  The dictionary contents are the only history that can be referenced and
 *  logically immediately precede the data compressed in the first subsequent
 *  compression call.
 *
 *  The dictionary will only remain attached to the working stream through the
 *  first compression call, at the end of which it is cleared. The dictionary
 *  stream (and source buffer) must remain in-place / accessible / unchanged
 *  through the completion of the first compression call on the stream.
 */
LZ4LIB_API void LZ4_attach_dictionary(LZ4_stream_t *working_stream, const LZ4_stream_t *dictionary_stream);

#endif

/*-************************************
 *  Private definitions
 **************************************
 * Do not use these definitions.
 * They are exposed to allow static allocation of `LZ4_stream_t` and `LZ4_streamDecode_t`.
 * Using these definitions will expose code to API and/or ABI break in future versions of the library.
 **************************************/
#define LZ4_HASHLOG   (LZ4_MEMORY_USAGE-2)
#define LZ4_HASHTABLESIZE (1 << LZ4_MEMORY_USAGE)
#define LZ4_HASH_SIZE_U32 (1 << LZ4_HASHLOG)       /* required as macro for static allocation */

#if defined(__cplusplus) || (defined (__STDC_VERSION__) && (__STDC_VERSION__ >= 199901L) /* C99 */)
#include <stdint.h>

typedef struct LZ4_stream_t_internal LZ4_stream_t_internal;
struct LZ4_stream_t_internal {
    uint32_t hashTable[LZ4_HASH_SIZE_U32];
    uint32_t currentOffset;
    uint16_t initCheck;
    uint16_t tableType;
    const uint8_t* dictionary;
    const LZ4_stream_t_internal* dictCtx;
    uint32_t dictSize;
};

typedef struct {
    const uint8_t* externalDict;
    size_t extDictSize;
    const uint8_t* prefixEnd;
    size_t prefixSize;
} LZ4_streamDecode_t_internal;

#else

typedef struct LZ4_stream_t_internal LZ4_stream_t_internal;
struct LZ4_stream_t_internal {
    unsigned int hashTable[LZ4_HASH_SIZE_U32];
    unsigned int currentOffset;
    unsigned short initCheck;
    unsigned short tableType;
    const unsigned char* dictionary;
    const LZ4_stream_t_internal* dictCtx;
    unsigned int dictSize;
};

typedef struct {
    const unsigned char* externalDict;
    size_t extDictSize;
    const unsigned char* prefixEnd;
    size_t prefixSize;
} LZ4_streamDecode_t_internal;

#endif

/*!
 * LZ4_stream_t :
 * information structure to track an LZ4 stream.
 * init this structure before first use.
 * note : only use in association with static linking !
 *        this definition is not API/ABI safe,
 *        it may change in a future version !
 */
#define LZ4_STREAMSIZE_U64 ((1 << (LZ4_MEMORY_USAGE-3)) + 4)
#define LZ4_STREAMSIZE     (LZ4_STREAMSIZE_U64 * sizeof(unsigned long long))
union LZ4_stream_u {
    unsigned long long table[LZ4_STREAMSIZE_U64];
    LZ4_stream_t_internal internal_donotuse;
} ;  /* previously typedef'd to LZ4_stream_t */


/*!
 * LZ4_streamDecode_t :
 * information structure to track an LZ4 stream during decompression.
 * init this structure  using LZ4_setStreamDecode (or memset()) before first use
 * note : only use in association with static linking !
 *        this definition is not API/ABI safe,
 *        and may change in a future version !
 */
#define LZ4_STREAMDECODESIZE_U64  4
#define LZ4_STREAMDECODESIZE     (LZ4_STREAMDECODESIZE_U64 * sizeof(unsigned long long))
union LZ4_streamDecode_u {
    unsigned long long table[LZ4_STREAMDECODESIZE_U64];
    LZ4_streamDecode_t_internal internal_donotuse;
} ;   /* previously typedef'd to LZ4_streamDecode_t */


/*-************************************
*  Obsolete Functions
**************************************/

/*! Deprecation warnings
   Should deprecation warnings be a problem,
   it is generally possible to disable them,
   typically with -Wno-deprecated-declarations for gcc
   or _CRT_SECURE_NO_WARNINGS in Visual.
   Otherwise, it's also possible to define LZ4_DISABLE_DEPRECATE_WARNINGS */
#ifdef LZ4_DISABLE_DEPRECATE_WARNINGS
#  define LZ4_DEPRECATED(message)   /* disable deprecation warnings */
#else
#  define LZ4_GCC_VERSION (__GNUC__ * 100 + __GNUC_MINOR__)
#  if defined (__cplusplus) && (__cplusplus >= 201402) /* C++14 or greater */
#    define LZ4_DEPRECATED(message) [[deprecated(message)]]
#  elif (LZ4_GCC_VERSION >= 405) || defined(__clang__)
#    define LZ4_DEPRECATED(message) __attribute__((deprecated(message)))
#  elif (LZ4_GCC_VERSION >= 301)
#    define LZ4_DEPRECATED(message) __attribute__((deprecated))
#  elif defined(_MSC_VER)
#    define LZ4_DEPRECATED(message) __declspec(deprecated(message))
#  else
#    pragma message("WARNING: You need to implement LZ4_DEPRECATED for this compiler")
#    define LZ4_DEPRECATED(message)
#  endif
#endif /* LZ4_DISABLE_DEPRECATE_WARNINGS */

/* Obsolete compression functions */
LZ4_DEPRECATED("use LZ4_compress_default() instead") LZ4LIB_API int LZ4_compress               (const char* source, char* dest, int sourceSize);
LZ4_DEPRECATED("use LZ4_compress_default() instead") LZ4LIB_API int LZ4_compress_limitedOutput (const char* source, char* dest, int sourceSize, int maxOutputSize);
LZ4_DEPRECATED("use LZ4_compress_fast_extState() instead") LZ4LIB_API int LZ4_compress_withState               (void* state, const char* source, char* dest, int inputSize);
LZ4_DEPRECATED("use LZ4_compress_fast_extState() instead") LZ4LIB_API int LZ4_compress_limitedOutput_withState (void* state, const char* source, char* dest, int inputSize, int maxOutputSize);
LZ4_DEPRECATED("use LZ4_compress_fast_continue() instead") LZ4LIB_API int LZ4_compress_continue                (LZ4_stream_t* LZ4_streamPtr, const char* source, char* dest, int inputSize);
LZ4_DEPRECATED("use LZ4_compress_fast_continue() instead") LZ4LIB_API int LZ4_compress_limitedOutput_continue  (LZ4_stream_t* LZ4_streamPtr, const char* source, char* dest, int inputSize, int maxOutputSize);

/* Obsolete decompression functions */
LZ4_DEPRECATED("use LZ4_decompress_fast() instead") LZ4LIB_API int LZ4_uncompress (const char* source, char* dest, int outputSize);
LZ4_DEPRECATED("use LZ4_decompress_safe() instead") LZ4LIB_API int LZ4_uncompress_unknownOutputSize (const char* source, char* dest, int isize, int maxOutputSize);

/* Obsolete streaming functions; degraded functionality; do not use!
 *
 * In order to perform streaming compression, these functions depended on data
 * that is no longer tracked in the state. They have been preserved as well as
 * possible: using them will still produce a correct output. However, they don't
 * actually retain any history between compression calls. The compression ratio
 * achieved will therefore be no better than compressing each chunk
 * independently.
 */
LZ4_DEPRECATED("Use LZ4_createStream() instead") LZ4LIB_API void* LZ4_create (char* inputBuffer);
LZ4_DEPRECATED("Use LZ4_createStream() instead") LZ4LIB_API int   LZ4_sizeofStreamState(void);
LZ4_DEPRECATED("Use LZ4_resetStream() instead") LZ4LIB_API  int   LZ4_resetStreamState(void* state, char* inputBuffer);
LZ4_DEPRECATED("Use LZ4_saveDict() instead") LZ4LIB_API     char* LZ4_slideInputBuffer (void* state);

/* Obsolete streaming decoding functions */
LZ4_DEPRECATED("use LZ4_decompress_safe_usingDict() instead") LZ4LIB_API int LZ4_decompress_safe_withPrefix64k (const char* src, char* dst, int compressedSize, int maxDstSize);
LZ4_DEPRECATED("use LZ4_decompress_fast_usingDict() instead") LZ4LIB_API int LZ4_decompress_fast_withPrefix64k (const char* src, char* dst, int originalSize);

#endif /* LZ4_H_2983827168210 */


#if defined (__cplusplus)
}
#endif<|MERGE_RESOLUTION|>--- conflicted
+++ resolved
@@ -226,16 +226,6 @@
 LZ4LIB_API int LZ4_decompress_fast (const char* src, char* dst, int originalSize);
 
 /*! LZ4_decompress_safe_partial() :
-<<<<<<< HEAD
- *  This function decompresses a compressed block of size 'srcSize' at position 'src'
- *  into destination buffer 'dst' of size 'dstCapacity'.
- *  The function will decompress a minimum of 'targetOutputSize' bytes, and stop after that.
- *  However, it's not accurate, and may write more than 'targetOutputSize' (but always <= dstCapacity).
- * @return : the number of bytes decoded in `dst` (necessarily <= dstCapacity)
- *    Note : this number can also be < targetOutputSize, if compressed block contains less data.
- *           If source stream is detected malformed, function returns a negative result.
- *  This function is protected against malicious data packets.
-=======
  *  Decompress an LZ4 compressed block, of size 'srcSize' at position 'src',
  *  into destination buffer 'dst' of size 'dstCapacity'.
  *  Up to 'targetOutputSize' bytes will be decoded.
@@ -258,7 +248,6 @@
  *           Some "margin" used to be required for this operation to work properly.
  *           This is no longer necessary.
  *           The function nonetheless keeps its signature, in an effort to not break API.
->>>>>>> 82a693c1
  */
 LZ4LIB_API int LZ4_decompress_safe_partial (const char* src, char* dst, int srcSize, int targetOutputSize, int dstCapacity);
 
@@ -297,20 +286,12 @@
  * @return : size of compressed block
  *           or 0 if there is an error (typically, cannot fit into 'dst').
  *
-<<<<<<< HEAD
- *  Note 1 : Each invocation to LZ4_compress_fast_continue() will generate a new block.
-=======
  *  Note 1 : Each invocation to LZ4_compress_fast_continue() generates a new block.
->>>>>>> 82a693c1
  *           Each block has precise boundaries.
  *           It's not possible to append blocks together and expect a single invocation of LZ4_decompress_*() to decompress them together.
  *           Each block must be decompressed separately, calling LZ4_decompress_*() with associated metadata.
  *
-<<<<<<< HEAD
- *  Note 2 : The previous 64KB of source data is assumed to remain present, unmodified, at same address in memory!
-=======
  *  Note 2 : The previous 64KB of source data is __assumed__ to remain present, unmodified, at same address in memory!
->>>>>>> 82a693c1
  *
  *  Note 3 : When input is structured as a double-buffer, each buffer can have any size, including < 64 KB.
  *           Make sure that buffers are separated, by at least one byte.
