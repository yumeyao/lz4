/*
  LZ4cli - LZ4 Command Line Interface
  Copyright (C) Yann Collet 2011-2016

  GPL v2 License

  This program is free software; you can redistribute it and/or modify
  it under the terms of the GNU General Public License as published by
  the Free Software Foundation; either version 2 of the License, or
  (at your option) any later version.

  This program is distributed in the hope that it will be useful,
  but WITHOUT ANY WARRANTY; without even the implied warranty of
  MERCHANTABILITY or FITNESS FOR A PARTICULAR PURPOSE.  See the
  GNU General Public License for more details.

  You should have received a copy of the GNU General Public License along
  with this program; if not, write to the Free Software Foundation, Inc.,
  51 Franklin Street, Fifth Floor, Boston, MA 02110-1301 USA.

  You can contact the author at :
  - LZ4 source repository : https://github.com/lz4/lz4
  - LZ4 public forum : https://groups.google.com/forum/#!forum/lz4c
*/
/*
  Note : this is stand-alone program.
  It is not part of LZ4 compression library, it is a user program of the LZ4 library.
  The license of LZ4 library is BSD.
  The license of xxHash library is BSD.
  The license of this compression CLI program is GPLv2.
*/


/****************************
*  Includes
*****************************/
#include "platform.h" /* Compiler options, IS_CONSOLE */
#include "util.h"     /* UTIL_HAS_CREATEFILELIST, UTIL_createFileList */
#include <stdio.h>    /* fprintf, getchar */
#include <stdlib.h>   /* exit, calloc, free */
#include <string.h>   /* strcmp, strlen */
#include "bench.h"    /* BMK_benchFile, BMK_SetNbIterations, BMK_SetBlocksize, BMK_SetPause */
#include "lz4io.h"    /* LZ4IO_compressFilename, LZ4IO_decompressFilename, LZ4IO_compressMultipleFilenames */
#include "lz4hc.h"    /* LZ4HC_CLEVEL_MAX */
#include "lz4.h"      /* LZ4_VERSION_STRING */


/*****************************
*  Constants
******************************/
#define COMPRESSOR_NAME "LZ4 command line interface"
#define AUTHOR "Yann Collet"
#define WELCOME_MESSAGE "*** %s %i-bits v%s, by %s ***\n", COMPRESSOR_NAME, (int)(sizeof(void*)*8), LZ4_versionString(), AUTHOR
#define LZ4_EXTENSION ".lz4"
#define LZ4CAT "lz4cat"
#define UNLZ4 "unlz4"
#define LZ4_LEGACY "lz4c"
static int g_lz4c_legacy_commands = 0;

#define KB *(1U<<10)
#define MB *(1U<<20)
#define GB *(1U<<30)

#define LZ4_BLOCKSIZEID_DEFAULT 7


/*-************************************
*  Macros
***************************************/
#define DISPLAY(...)           fprintf(stderr, __VA_ARGS__)
#define DISPLAYLEVEL(l, ...)   if (displayLevel>=l) { DISPLAY(__VA_ARGS__); }
static unsigned displayLevel = 2;   /* 0 : no display ; 1: errors only ; 2 : downgradable normal ; 3 : non-downgradable normal; 4 : + information */


/*-************************************
*  Exceptions
***************************************/
#define DEBUG 0
#define DEBUGOUTPUT(...) if (DEBUG) DISPLAY(__VA_ARGS__);
#define EXM_THROW(error, ...)                                             \
{                                                                         \
    DEBUGOUTPUT("Error defined at %s, line %i : \n", __FILE__, __LINE__); \
    DISPLAYLEVEL(1, "Error %i : ", error);                                \
    DISPLAYLEVEL(1, __VA_ARGS__);                                         \
    DISPLAYLEVEL(1, "\n");                                                \
    exit(error);                                                          \
}


/*-************************************
*  Version modifiers
***************************************/
#define DEFAULT_COMPRESSOR   LZ4IO_compressFilename
#define DEFAULT_DECOMPRESSOR LZ4IO_decompressFilename
int LZ4IO_compressFilename_Legacy(LZ4IO_prefs_t* const prefs, const char* input_filename, const char* output_filename, int compressionlevel);   /* hidden function */


/*-***************************
*  Functions
*****************************/
static int usage(const char* exeName)
{
    DISPLAY( "Usage : \n");
    DISPLAY( "      %s [arg] [input] [output] \n", exeName);
    DISPLAY( "\n");
    DISPLAY( "input   : a filename \n");
    DISPLAY( "          with no FILE, or when FILE is - or %s, read standard input\n", stdinmark);
    DISPLAY( "Arguments : \n");
    DISPLAY( " -1     : Fast compression (default) \n");
    DISPLAY( " -9     : High compression \n");
    DISPLAY( " -d     : decompression (default for %s extension)\n", LZ4_EXTENSION);
    DISPLAY( " -z     : force compression \n");
    DISPLAY( " -D FILE: use FILE as dictionary \n");
    DISPLAY( " -f     : overwrite output without prompting \n");
    DISPLAY( " -k     : preserve source files(s)  (default) \n");
    DISPLAY( "--rm    : remove source file(s) after successful de/compression \n");
    DISPLAY( " -h/-H  : display help/long help and exit \n");
    return 0;
}

static int usage_advanced(const char* exeName)
{
    DISPLAY(WELCOME_MESSAGE);
    usage(exeName);
    DISPLAY( "\n");
    DISPLAY( "Advanced arguments :\n");
    DISPLAY( " -V     : display Version number and exit \n");
    DISPLAY( " -v     : verbose mode \n");
    DISPLAY( " -q     : suppress warnings; specify twice to suppress errors too\n");
    DISPLAY( " -c     : force write to standard output, even if it is the console\n");
    DISPLAY( " -t     : test compressed file integrity\n");
    DISPLAY( " -m     : multiple input files (implies automatic output filenames)\n");
#ifdef UTIL_HAS_CREATEFILELIST
    DISPLAY( " -r     : operate recursively on directories (sets also -m) \n");
#endif
    DISPLAY( " -l     : compress using Legacy format (Linux kernel compression)\n");
    DISPLAY( " -B#    : cut file into blocks of size # bytes [32+] \n");
    DISPLAY( "                     or predefined block size [4-7] (default: 7) \n");
    DISPLAY( " -BI    : Block Independence (default) \n");
    DISPLAY( " -BD    : Block dependency (improves compression ratio) \n");
    DISPLAY( " -BX    : enable block checksum (default:disabled) \n");
    DISPLAY( "--no-frame-crc : disable stream checksum (default:enabled) \n");
    DISPLAY( "--content-size : compressed frame includes original size (default:not present)\n");
    DISPLAY( "--list  : lists information about .lz4 files. Useful if compressed with --content-size flag.\n");
    DISPLAY( "--[no-]sparse  : sparse mode (default:enabled on file, disabled on stdout)\n");
    DISPLAY( "--favor-decSpeed: compressed files decompress faster, but are less compressed \n");
    DISPLAY( "--fast[=#]: switch to ultra fast compression level (default: %i)\n", 1);
    DISPLAY( "Benchmark arguments : \n");
    DISPLAY( " -b#    : benchmark file(s), using # compression level (default : 1) \n");
    DISPLAY( " -e#    : test all compression levels from -bX to # (default : 1)\n");
    DISPLAY( " -i#    : minimum evaluation time in seconds (default : 3s) \n");
    if (g_lz4c_legacy_commands) {
        DISPLAY( "Legacy arguments : \n");
        DISPLAY( " -c0    : fast compression \n");
        DISPLAY( " -c1    : high compression \n");
        DISPLAY( " -c2,-hc: very high compression \n");
        DISPLAY( " -y     : overwrite output without prompting \n");
    }
    return 0;
}

static int usage_longhelp(const char* exeName)
{
    usage_advanced(exeName);
    DISPLAY( "\n");
    DISPLAY( "****************************\n");
    DISPLAY( "***** Advanced comment *****\n");
    DISPLAY( "****************************\n");
    DISPLAY( "\n");
    DISPLAY( "Which values can [output] have ? \n");
    DISPLAY( "---------------------------------\n");
    DISPLAY( "[output] : a filename \n");
    DISPLAY( "          '%s', or '-' for standard output (pipe mode)\n", stdoutmark);
    DISPLAY( "          '%s' to discard output (test mode) \n", NULL_OUTPUT);
    DISPLAY( "[output] can be left empty. In this case, it receives the following value :\n");
    DISPLAY( "          - if stdout is not the console, then [output] = stdout \n");
    DISPLAY( "          - if stdout is console : \n");
    DISPLAY( "               + for compression, output to filename%s \n", LZ4_EXTENSION);
    DISPLAY( "               + for decompression, output to filename without '%s'\n", LZ4_EXTENSION);
    DISPLAY( "                    > if input filename has no '%s' extension : error \n", LZ4_EXTENSION);
    DISPLAY( "\n");
    DISPLAY( "Compression levels : \n");
    DISPLAY( "---------------------\n");
    DISPLAY( "-0 ... -2  => Fast compression, all identicals\n");
    DISPLAY( "-3 ... -%d => High compression; higher number == more compression but slower\n", LZ4HC_CLEVEL_MAX);
    DISPLAY( "\n");
    DISPLAY( "stdin, stdout and the console : \n");
    DISPLAY( "--------------------------------\n");
    DISPLAY( "To protect the console from binary flooding (bad argument mistake)\n");
    DISPLAY( "%s will refuse to read from console, or write to console \n", exeName);
    DISPLAY( "except if '-c' command is specified, to force output to console \n");
    DISPLAY( "\n");
    DISPLAY( "Simple example :\n");
    DISPLAY( "----------------\n");
    DISPLAY( "1 : compress 'filename' fast, using default output name 'filename.lz4'\n");
    DISPLAY( "          %s filename\n", exeName);
    DISPLAY( "\n");
    DISPLAY( "Short arguments can be aggregated. For example :\n");
    DISPLAY( "----------------------------------\n");
    DISPLAY( "2 : compress 'filename' in high compression mode, overwrite output if exists\n");
    DISPLAY( "          %s -9 -f filename \n", exeName);
    DISPLAY( "    is equivalent to :\n");
    DISPLAY( "          %s -9f filename \n", exeName);
    DISPLAY( "\n");
    DISPLAY( "%s can be used in 'pure pipe mode'. For example :\n", exeName);
    DISPLAY( "-------------------------------------\n");
    DISPLAY( "3 : compress data stream from 'generator', send result to 'consumer'\n");
    DISPLAY( "          generator | %s | consumer \n", exeName);
    if (g_lz4c_legacy_commands) {
        DISPLAY( "\n");
        DISPLAY( "***** Warning  ***** \n");
        DISPLAY( "Legacy arguments take precedence. Therefore : \n");
        DISPLAY( "--------------------------------- \n");
        DISPLAY( "          %s -hc filename \n", exeName);
        DISPLAY( "means 'compress filename in high compression mode' \n");
        DISPLAY( "It is not equivalent to : \n");
        DISPLAY( "          %s -h -c filename \n", exeName);
        DISPLAY( "which displays help text and exits \n");
    }
    return 0;
}

static int badusage(const char* exeName)
{
    DISPLAYLEVEL(1, "Incorrect parameters\n");
    if (displayLevel >= 1) usage(exeName);
    exit(1);
}


static void waitEnter(void)
{
    DISPLAY("Press enter to continue...\n");
    (void)getchar();
}

static const char* lastNameFromPath(const char* path)
{
    const char* name = path;
    if (strrchr(name, '/')) name = strrchr(name, '/') + 1;
    if (strrchr(name, '\\')) name = strrchr(name, '\\') + 1; /* windows */
    return name;
}

/*! exeNameMatch() :
    @return : a non-zero value if exeName matches test, excluding the extension
   */
static int exeNameMatch(const char* exeName, const char* test)
{
    return !strncmp(exeName, test, strlen(test)) &&
        (exeName[strlen(test)] == '\0' || exeName[strlen(test)] == '.');
}

/*! readU32FromChar() :
 * @return : unsigned integer value read from input in `char` format
 *  allows and interprets K, KB, KiB, M, MB and MiB suffix.
 *  Will also modify `*stringPtr`, advancing it to position where it stopped reading.
 *  Note : function result can overflow if digit string > MAX_UINT */
static unsigned readU32FromChar(const char** stringPtr)
{
    unsigned result = 0;
    while ((**stringPtr >='0') && (**stringPtr <='9')) {
        result *= 10;
        result += (unsigned)(**stringPtr - '0');
        (*stringPtr)++ ;
    }
    if ((**stringPtr=='K') || (**stringPtr=='M')) {
        result <<= 10;
        if (**stringPtr=='M') result <<= 10;
        (*stringPtr)++ ;
        if (**stringPtr=='i') (*stringPtr)++;
        if (**stringPtr=='B') (*stringPtr)++;
    }
    return result;
}

/** longCommandWArg() :
 *  check if *stringPtr is the same as longCommand.
 *  If yes, @return 1 and advances *stringPtr to the position which immediately follows longCommand.
 * @return 0 and doesn't modify *stringPtr otherwise.
 */
static int longCommandWArg(const char** stringPtr, const char* longCommand)
{
    size_t const comSize = strlen(longCommand);
    int const result = !strncmp(*stringPtr, longCommand, comSize);
    if (result) *stringPtr += comSize;
    return result;
}

typedef enum { om_auto, om_compress, om_decompress, om_test, om_bench, om_list } operationMode_e;

/** determineOpMode() :
 *  auto-determine operation mode, based on input filename extension
 *  @return `om_decompress` if input filename has .lz4 extension and `om_compress` otherwise.
 */
static operationMode_e determineOpMode(const char* inputFilename)
{
    size_t const inSize  = strlen(inputFilename);
    size_t const extSize = strlen(LZ4_EXTENSION);
    size_t const extStart= (inSize > extSize) ? inSize-extSize : 0;
    if (!strcmp(inputFilename+extStart, LZ4_EXTENSION)) return om_decompress;
    else return om_compress;
}

int main(int argc, const char** argv)
{
    int i,
        cLevel=1,
        cLevelLast=-10000,
        legacy_format=0,
        forceStdout=0,
        main_pause=0,
        multiple_inputs=0,
        all_arguments_are_files=0,
        operationResult=0;
    operationMode_e mode = om_auto;
    const char* input_filename = NULL;
    const char* output_filename= NULL;
    const char* dictionary_filename = NULL;
    char* dynNameSpace = NULL;
    const char** inFileNames = (const char**)calloc((size_t)argc, sizeof(char*));
    unsigned ifnIdx=0;
    LZ4IO_prefs_t* const prefs = LZ4IO_defaultPreferences();
    const char nullOutput[] = NULL_OUTPUT;
    const char extension[] = LZ4_EXTENSION;
    size_t blockSize = LZ4IO_setBlockSizeID(prefs, LZ4_BLOCKSIZEID_DEFAULT);
    const char* const exeName = lastNameFromPath(argv[0]);
#ifdef UTIL_HAS_CREATEFILELIST
    const char** extendedFileList = NULL;
    char* fileNamesBuf = NULL;
    unsigned fileNamesNb, recursive=0;
#endif

    /* Init */
    if (inFileNames==NULL) {
        DISPLAY("Allocation error : not enough memory \n");
        return 1;
    }
    inFileNames[0] = stdinmark;
    LZ4IO_setOverwrite(prefs, 0);

    /* predefined behaviors, based on binary/link name */
    if (exeNameMatch(exeName, LZ4CAT)) {
        mode = om_decompress;
        LZ4IO_setOverwrite(prefs, 1);
        LZ4IO_setPassThrough(prefs, 1);
        LZ4IO_setRemoveSrcFile(prefs, 0);
        forceStdout=1;
        output_filename=stdoutmark;
        displayLevel=1;
        multiple_inputs=1;
    }
    if (exeNameMatch(exeName, UNLZ4)) { mode = om_decompress; }
    if (exeNameMatch(exeName, LZ4_LEGACY)) { g_lz4c_legacy_commands=1; }

    /* command switches */
    for(i=1; i<argc; i++) {
        const char* argument = argv[i];

        if(!argument) continue;   /* Protection if argument empty */

        /* Short commands (note : aggregated short commands are allowed) */
        if (!all_arguments_are_files && argument[0]=='-') {
            /* '-' means stdin/stdout */
            if (argument[1]==0) {
                if (!input_filename) input_filename=stdinmark;
                else output_filename=stdoutmark;
                continue;
            }

            /* long commands (--long-word) */
            if (argument[1]=='-') {
                if (!strcmp(argument,  "--")) { all_arguments_are_files = 1; continue; }
                if (!strcmp(argument,  "--compress")) { mode = om_compress; continue; }
                if ((!strcmp(argument, "--decompress"))
                    || (!strcmp(argument, "--uncompress"))) { mode = om_decompress; continue; }
                if (!strcmp(argument,  "--multiple")) { multiple_inputs = 1; continue; }
                if (!strcmp(argument,  "--test")) { mode = om_test; continue; }
                if (!strcmp(argument,  "--force")) { LZ4IO_setOverwrite(prefs, 1); continue; }
                if (!strcmp(argument,  "--no-force")) { LZ4IO_setOverwrite(prefs, 0); continue; }
                if ((!strcmp(argument, "--stdout"))
                    || (!strcmp(argument, "--to-stdout"))) { forceStdout=1; output_filename=stdoutmark; continue; }
                if (!strcmp(argument,  "--frame-crc")) { LZ4IO_setStreamChecksumMode(prefs, 1); continue; }
                if (!strcmp(argument,  "--no-frame-crc")) { LZ4IO_setStreamChecksumMode(prefs, 0); continue; }
                if (!strcmp(argument,  "--content-size")) { LZ4IO_setContentSize(prefs, 1); continue; }
                if (!strcmp(argument,  "--no-content-size")) { LZ4IO_setContentSize(prefs, 0); continue; }
                if (!strcmp(argument,  "--list")) { mode = om_list; continue; }
                if (!strcmp(argument,  "--sparse")) { LZ4IO_setSparseFile(prefs, 2); continue; }
                if (!strcmp(argument,  "--no-sparse")) { LZ4IO_setSparseFile(prefs, 0); continue; }
                if (!strcmp(argument,  "--favor-decSpeed")) { LZ4IO_favorDecSpeed(prefs, 1); continue; }
                if (!strcmp(argument,  "--verbose")) { displayLevel++; continue; }
                if (!strcmp(argument,  "--quiet")) { if (displayLevel) displayLevel--; continue; }
                if (!strcmp(argument,  "--version")) { DISPLAY(WELCOME_MESSAGE); return 0; }
                if (!strcmp(argument,  "--help")) { usage_advanced(exeName); goto _cleanup; }
                if (!strcmp(argument,  "--keep")) { LZ4IO_setRemoveSrcFile(prefs, 0); continue; }   /* keep source file (default) */
                if (!strcmp(argument,  "--rm")) { LZ4IO_setRemoveSrcFile(prefs, 1); continue; }
                if (longCommandWArg(&argument, "--fast")) {
                        /* Parse optional acceleration factor */
                        if (*argument == '=') {
                            U32 fastLevel;
                            ++argument;
                            fastLevel = readU32FromChar(&argument);
                            if (fastLevel) {
                              cLevel = -(int)fastLevel;
                            } else {
                              badusage(exeName);
                            }
                        } else if (*argument != 0) {
                            /* Invalid character following --fast */
                            badusage(exeName);
                        } else {
                            cLevel = -1;  /* default for --fast */
                        }
                        continue;
                    }
            }

            while (argument[1]!=0) {
                argument ++;

                if (g_lz4c_legacy_commands) {
                    /* Legacy commands (-c0, -c1, -hc, -y) */
                    if (!strcmp(argument,  "c0")) { cLevel=0; argument++; continue; }  /* -c0 (fast compression) */
                    if (!strcmp(argument,  "c1")) { cLevel=9; argument++; continue; }  /* -c1 (high compression) */
                    if (!strcmp(argument,  "c2")) { cLevel=12; argument++; continue; } /* -c2 (very high compression) */
                    if (!strcmp(argument,  "hc")) { cLevel=12; argument++; continue; } /* -hc (very high compression) */
                    if (!strcmp(argument,  "y"))  { LZ4IO_setOverwrite(prefs, 1); continue; } /* -y (answer 'yes' to overwrite permission) */
                }

                if ((*argument>='0') && (*argument<='9')) {
                    cLevel = (int)readU32FromChar(&argument);
                    argument--;
                    continue;
                }


                switch(argument[0])
                {
                    /* Display help */
                case 'V': DISPLAY(WELCOME_MESSAGE); goto _cleanup;   /* Version */
                case 'h': usage_advanced(exeName); goto _cleanup;
                case 'H': usage_longhelp(exeName); goto _cleanup;

                case 'e':
                    argument++;
                    cLevelLast = (int)readU32FromChar(&argument);
                    argument--;
                    break;

                    /* Compression (default) */
                case 'z': mode = om_compress; break;

                case 'D':
                    if (argument[1] == '\0') {
                        /* path is next arg */
                        if (i + 1 == argc) {
                            /* there is no next arg */
                            badusage(exeName);
                        }
                        dictionary_filename = argv[++i];
                    } else {
                        /* path follows immediately */
                        dictionary_filename = argument + 1;
                    }
                    /* skip to end of argument so that we jump to parsing next argument */
                    argument += strlen(argument) - 1;
                    break;

                    /* Use Legacy format (ex : Linux kernel compression) */
                case 'l': legacy_format = 1; blockSize = 8 MB; break;

                    /* Decoding */
                case 'd': mode = om_decompress; break;

                    /* Force stdout, even if stdout==console */
                case 'c':
                  forceStdout=1;
                  output_filename=stdoutmark;
                  LZ4IO_setPassThrough(prefs, 1);
                  break;

                    /* Test integrity */
                case 't': mode = om_test; break;

                    /* Overwrite */
                case 'f': LZ4IO_setOverwrite(prefs, 1); break;

                    /* Verbose mode */
                case 'v': displayLevel++; break;

                    /* Quiet mode */
                case 'q': if (displayLevel) displayLevel--; break;

                    /* keep source file (default anyway, so useless) (for xz/lzma compatibility) */
                case 'k': LZ4IO_setRemoveSrcFile(prefs, 0); break;

                    /* Modify Block Properties */
                case 'B':
                    while (argument[1]!=0) {
                        int exitBlockProperties=0;
                        switch(argument[1])
                        {
                        case 'D': LZ4IO_setBlockMode(prefs, LZ4IO_blockLinked); argument++; break;
                        case 'I': LZ4IO_setBlockMode(prefs, LZ4IO_blockIndependent); argument++; break;
                        case 'X': LZ4IO_setBlockChecksumMode(prefs, 1); argument ++; break;   /* disabled by default */
                        default :
                            if (argument[1] < '0' || argument[1] > '9') {
                                exitBlockProperties=1;
                                break;
                            } else {
                                unsigned B;
                                argument++;
                                B = readU32FromChar(&argument);
                                argument--;
                                if (B < 4) badusage(exeName);
                                if (B <= 7) {
                                    blockSize = LZ4IO_setBlockSizeID(prefs, B);
                                    BMK_setBlockSize(blockSize);
                                    DISPLAYLEVEL(2, "using blocks of size %u KB \n", (U32)(blockSize>>10));
                                } else {
                                    if (B < 32) badusage(exeName);
                                    blockSize = LZ4IO_setBlockSize(prefs, B);
                                    BMK_setBlockSize(blockSize);
                                    if (blockSize >= 1024) {
                                        DISPLAYLEVEL(2, "using blocks of size %u KB \n", (U32)(blockSize>>10));
                                    } else {
                                        DISPLAYLEVEL(2, "using blocks of size %u bytes \n", (U32)(blockSize));
                                    }
                                }
                                break;
                            }
                        }
                        if (exitBlockProperties) break;
                    }
                    break;

                    /* Benchmark */
                case 'b': mode = om_bench; multiple_inputs=1;
                    break;

                    /* hidden command : benchmark files, but do not fuse result */
                case 'S': BMK_setBenchSeparately(1);
                    break;

#ifdef UTIL_HAS_CREATEFILELIST
                    /* recursive */
                case 'r': recursive=1;
#endif
                    /* fall-through */
                    /* Treat non-option args as input files.  See https://code.google.com/p/lz4/issues/detail?id=151 */
                case 'm': multiple_inputs=1;
                    break;

                    /* Modify Nb Seconds (benchmark only) */
                case 'i':
                    {   unsigned iters;
                        argument++;
                        iters = readU32FromChar(&argument);
                        argument--;
                        BMK_setNotificationLevel(displayLevel);
                        BMK_setNbSeconds(iters);   /* notification if displayLevel >= 3 */
                    }
                    break;

                    /* Pause at the end (hidden option) */
                case 'p': main_pause=1; break;

                    /* Unrecognised command */
                default : badusage(exeName);
                }
            }
            continue;
        }

        /* Store in *inFileNames[] if -m is used. */
        if (multiple_inputs) { inFileNames[ifnIdx++]=argument; continue; }

        /* Store first non-option arg in input_filename to preserve original cli logic. */
        if (!input_filename) { input_filename=argument; continue; }

        /* Second non-option arg in output_filename to preserve original cli logic. */
        if (!output_filename) {
            output_filename=argument;
            if (!strcmp (output_filename, nullOutput)) output_filename = nulmark;
            continue;
        }

        /* 3rd non-option arg should not exist */
        DISPLAYLEVEL(1, "Warning : %s won't be used ! Do you want multiple input files (-m) ? \n", argument);
    }

    DISPLAYLEVEL(3, WELCOME_MESSAGE);
#ifdef _POSIX_C_SOURCE
    DISPLAYLEVEL(4, "_POSIX_C_SOURCE defined: %ldL\n", (long) _POSIX_C_SOURCE);
#endif
#ifdef _POSIX_VERSION
    DISPLAYLEVEL(4, "_POSIX_VERSION defined: %ldL\n", (long) _POSIX_VERSION);
#endif
#ifdef PLATFORM_POSIX_VERSION
    DISPLAYLEVEL(4, "PLATFORM_POSIX_VERSION defined: %ldL\n", (long) PLATFORM_POSIX_VERSION);
#endif
#ifdef _FILE_OFFSET_BITS
    DISPLAYLEVEL(4, "_FILE_OFFSET_BITS defined: %ldL\n", (long) _FILE_OFFSET_BITS);
#endif
    if ((mode == om_compress) || (mode == om_bench))
        DISPLAYLEVEL(4, "Blocks size : %u KB\n", (U32)(blockSize>>10));

    if (multiple_inputs) {
        input_filename = inFileNames[0];
#ifdef UTIL_HAS_CREATEFILELIST
        if (recursive) {  /* at this stage, filenameTable is a list of paths, which can contain both files and directories */
            extendedFileList = UTIL_createFileList(inFileNames, ifnIdx, &fileNamesBuf, &fileNamesNb);
            if (extendedFileList) {
                unsigned u;
                for (u=0; u<fileNamesNb; u++) DISPLAYLEVEL(4, "%u %s\n", u, extendedFileList[u]);
                free((void*)inFileNames);
                inFileNames = extendedFileList;
                ifnIdx = fileNamesNb;
        }   }
#endif
    }

    /* benchmark and test modes */
    if (mode == om_bench) {
        BMK_setNotificationLevel(displayLevel);
        operationResult = BMK_benchFiles(inFileNames, ifnIdx, cLevel, cLevelLast);
        goto _cleanup;
    }

    if (mode == om_test) {
        LZ4IO_setTestMode(prefs, 1);
        output_filename = nulmark;
        mode = om_decompress;   /* defer to decompress */
    }

    if (dictionary_filename) {
        if (!strcmp(dictionary_filename, stdinmark) && IS_CONSOLE(stdin)) {
            DISPLAYLEVEL(1, "refusing to read from a console\n");
            exit(1);
        }
        LZ4IO_setDictionaryFilename(prefs, dictionary_filename);
    }

    /* compress or decompress */
    if (!input_filename) input_filename = stdinmark;
    /* Check if input is defined as console; trigger an error in this case */
    if (!strcmp(input_filename, stdinmark) && IS_CONSOLE(stdin) ) {
        DISPLAYLEVEL(1, "refusing to read from a console\n");
        exit(1);
    }
    /* if input==stdin and no output defined, stdout becomes default output */
    if (!strcmp(input_filename, stdinmark) && !output_filename)
        output_filename = stdoutmark;

    /* No output filename ==> try to select one automatically (when possible) */
    while ((!output_filename) && (multiple_inputs==0)) {

        if (!IS_CONSOLE(stdout)) {
            /* Default to stdout whenever stdout is not the console.
             * Note : this policy may change in the future, therefore don't rely on it !
             * To ensure `stdout` is explicitly selected, use `-c` command flag.
             * Conversely, to ensure output will not become `stdout`, use `-m` command flag */
            DISPLAYLEVEL(1, "Warning : using stdout as default output. Do not rely on this behavior: use explicit `-c` instead ! \n");
            output_filename=stdoutmark;
            break;
        }
        if (mode == om_auto) {  /* auto-determine compression or decompression, based on file extension */
            mode = determineOpMode(input_filename);
        }
        if (mode == om_compress) {   /* compression to file */
            size_t const l = strlen(input_filename);
            dynNameSpace = (char*)calloc(1,l+5);
            if (dynNameSpace==NULL) { perror(exeName); exit(1); }
            strcpy(dynNameSpace, input_filename);
            strcat(dynNameSpace, LZ4_EXTENSION);
            output_filename = dynNameSpace;
            DISPLAYLEVEL(2, "Compressed filename will be : %s \n", output_filename);
            break;
        }
        if (mode == om_decompress) {/* decompression to file (automatic name will work only if input filename has correct format extension) */
            size_t outl;
            size_t const inl = strlen(input_filename);
            dynNameSpace = (char*)calloc(1,inl+1);
            if (dynNameSpace==NULL) { perror(exeName); exit(1); }
            strcpy(dynNameSpace, input_filename);
            outl = inl;
            if (inl>4)
                while ((outl >= inl-4) && (input_filename[outl] ==  extension[outl-inl+4])) dynNameSpace[outl--]=0;
            if (outl != inl-5) { DISPLAYLEVEL(1, "Cannot determine an output filename\n"); badusage(exeName); }
            output_filename = dynNameSpace;
            DISPLAYLEVEL(2, "Decoding file %s \n", output_filename);
        }
        break;
    }

    if (multiple_inputs==0) assert(output_filename);
    /* when multiple_inputs==1, output_filename may simply be useless,
     * however, output_filename must be !NULL for next strcmp() tests */
    if (!output_filename) output_filename = "*\\dummy^!//";

    /* Check if output is defined as console; trigger an error in this case */
    if (!strcmp(output_filename,stdoutmark) && IS_CONSOLE(stdout) && !forceStdout) {
        DISPLAYLEVEL(1, "refusing to write to console without -c \n");
        exit(1);
    }
    /* Downgrade notification level in stdout and multiple file mode */
    if (!strcmp(output_filename,stdoutmark) && (displayLevel==2)) displayLevel=1;
    if ((multiple_inputs) && (displayLevel==2)) displayLevel=1;

    /* Auto-determine compression or decompression, based on file extension */
    if (mode == om_auto) {
        mode = determineOpMode(input_filename);
    }

    /* IO Stream/File */
    LZ4IO_setNotificationLevel((int)displayLevel);
    if (ifnIdx == 0) multiple_inputs = 0;
    if (mode == om_decompress) {
        if (multiple_inputs) {
            assert(ifnIdx <= INT_MAX);
            operationResult = LZ4IO_decompressMultipleFilenames(prefs, inFileNames, (int)ifnIdx, !strcmp(output_filename,stdoutmark) ? stdoutmark : LZ4_EXTENSION);
        } else {
            operationResult = DEFAULT_DECOMPRESSOR(prefs, input_filename, output_filename);
<<<<<<< HEAD
    } else if (mode == om_list){
        if(!multiple_inputs){
            inFileNames[ifnIdx++] = input_filename;
        }
        operationResult = LZ4IO_displayCompressedFilesInfo(inFileNames, ifnIdx);
        inFileNames=NULL;
    } else {
       /* compression is default action */
=======
        }
    } else {   /* compression is default action */
>>>>>>> 15af05ff
        if (legacy_format) {
            DISPLAYLEVEL(3, "! Generating LZ4 Legacy format (deprecated) ! \n");
            LZ4IO_compressFilename_Legacy(prefs, input_filename, output_filename, cLevel);
        } else {
            if (multiple_inputs) {
                assert(ifnIdx <= INT_MAX);
                operationResult = LZ4IO_compressMultipleFilenames(prefs, inFileNames, (int)ifnIdx, !strcmp(output_filename,stdoutmark) ? stdoutmark : LZ4_EXTENSION, cLevel);
            } else {
                operationResult = DEFAULT_COMPRESSOR(prefs, input_filename, output_filename, cLevel);
    }   }   }

_cleanup:
    if (main_pause) waitEnter();
    free(dynNameSpace);
#ifdef UTIL_HAS_CREATEFILELIST
    if (extendedFileList) {
        UTIL_freeFileList(extendedFileList, fileNamesBuf);
        inFileNames = NULL;
    }
#endif
    LZ4IO_freePreferences(prefs);
    free((void*)inFileNames);
    return operationResult;
}<|MERGE_RESOLUTION|>--- conflicted
+++ resolved
@@ -721,19 +721,7 @@
             operationResult = LZ4IO_decompressMultipleFilenames(prefs, inFileNames, (int)ifnIdx, !strcmp(output_filename,stdoutmark) ? stdoutmark : LZ4_EXTENSION);
         } else {
             operationResult = DEFAULT_DECOMPRESSOR(prefs, input_filename, output_filename);
-<<<<<<< HEAD
-    } else if (mode == om_list){
-        if(!multiple_inputs){
-            inFileNames[ifnIdx++] = input_filename;
-        }
-        operationResult = LZ4IO_displayCompressedFilesInfo(inFileNames, ifnIdx);
-        inFileNames=NULL;
-    } else {
-       /* compression is default action */
-=======
-        }
-    } else {   /* compression is default action */
->>>>>>> 15af05ff
+
         if (legacy_format) {
             DISPLAYLEVEL(3, "! Generating LZ4 Legacy format (deprecated) ! \n");
             LZ4IO_compressFilename_Legacy(prefs, input_filename, output_filename, cLevel);
