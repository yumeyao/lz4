# ##########################################################################
# LZ4 programs - Makefile
# Copyright (C) Yann Collet 2011-2017
#
# This Makefile is validated for Linux, macOS, *BSD, Hurd, Solaris, MSYS2 targets
#
# GPL v2 License
#
# This program is free software; you can redistribute it and/or modify
# it under the terms of the GNU General Public License as published by
# the Free Software Foundation; either version 2 of the License, or
# (at your option) any later version.
#
# This program is distributed in the hope that it will be useful,
# but WITHOUT ANY WARRANTY; without even the implied warranty of
# MERCHANTABILITY or FITNESS FOR A PARTICULAR PURPOSE.  See the
# GNU General Public License for more details.
#
# You should have received a copy of the GNU General Public License along
# with this program; if not, write to the Free Software Foundation, Inc.,
# 51 Franklin Street, Fifth Floor, Boston, MA 02110-1301 USA.
#
# You can contact the author at :
#  - LZ4 homepage : http://www.lz4.org
#  - LZ4 source repository : https://github.com/Cyan4973/lz4
# ##########################################################################
# lz4 : Command Line Utility, supporting gzip-like arguments
# lz4c  : CLU, supporting also legacy lz4demo arguments
# lz4c32: Same as lz4c, but forced to compile in 32-bits mode
# ##########################################################################

# Version numbers
LZ4DIR   := ../lib
LIBVER_SRC := $(LZ4DIR)/lz4.h
LIBVER_MAJOR_SCRIPT:=`sed -n '/define LZ4_VERSION_MAJOR/s/.*[[:blank:]]\([0-9][0-9]*\).*/\1/p' < $(LIBVER_SRC)`
LIBVER_MINOR_SCRIPT:=`sed -n '/define LZ4_VERSION_MINOR/s/.*[[:blank:]]\([0-9][0-9]*\).*/\1/p' < $(LIBVER_SRC)`
LIBVER_PATCH_SCRIPT:=`sed -n '/define LZ4_VERSION_RELEASE/s/.*[[:blank:]]\([0-9][0-9]*\).*/\1/p' < $(LIBVER_SRC)`
LIBVER_SCRIPT:= $(LIBVER_MAJOR_SCRIPT).$(LIBVER_MINOR_SCRIPT).$(LIBVER_PATCH_SCRIPT)
LIBVER_MAJOR := $(shell echo $(LIBVER_MAJOR_SCRIPT))
LIBVER_MINOR := $(shell echo $(LIBVER_MINOR_SCRIPT))
LIBVER_PATCH := $(shell echo $(LIBVER_PATCH_SCRIPT))
LIBVER   := $(shell echo $(LIBVER_SCRIPT))

LIBFILES  = $(wildcard $(LZ4DIR)/*.c)
SRCFILES  = $(sort $(LIBFILES) $(wildcard *.c))
OBJFILES  = $(SRCFILES:.c=.o)

CPPFLAGS += -I$(LZ4DIR) -DXXH_NAMESPACE=LZ4_
CFLAGS   ?= -O3
DEBUGFLAGS= -Wall -Wextra -Wundef -Wcast-qual -Wcast-align -Wshadow \
            -Wswitch-enum -Wdeclaration-after-statement -Wstrict-prototypes \
            -Wpointer-arith -Wstrict-aliasing=1
CFLAGS   += $(DEBUGFLAGS) $(MOREFLAGS)
FLAGS     = $(CFLAGS) $(CPPFLAGS) $(LDFLAGS)

LZ4_VERSION=$(LIBVER)
MD2ROFF   = ronn
MD2ROFF_FLAGS = --roff --warnings --manual="User Commands" --organization="lz4 $(LZ4_VERSION)"

include ../Makefile.inc

ENABLE_MT := no
ifeq ($(ENABLE_MT),yes)
SRCFILES_MT := $(SRCFILES:lz4io.c=lz4iomt.cpp)
OBJFILES_MT := $(OBJFILES:lz4io.o=lz4iomt.o)
CPPFLAGS += -DLZ4IO_USE_MT
LZ4_CC := $(CXX) $(FLAGS) $(CXXFLAGS) -pthread
lz4iomt.o: lz4iomt.cpp lz4io.c
	$(LZ4_CC) -c lz4iomt.cpp -o $@
else
SRCFILES_MT := $(SRCFILES)
OBJFILES_MT := $(OBJFILES)
LZ4_CC := $(CC) $(FLAGS)
endif

default: lz4-release

all: lz4 lz4c

all32: CFLAGS+=-m32
all32: all

ifeq ($(WINBASED),yes)
lz4-exe.rc: lz4-exe.rc.in
	@echo creating executable resource
	$(Q)sed -e 's|@PROGNAME@|lz4|' \
         -e 's|@LIBVER_MAJOR@|$(LIBVER_MAJOR)|g' \
         -e 's|@LIBVER_MINOR@|$(LIBVER_MINOR)|g' \
         -e 's|@LIBVER_PATCH@|$(LIBVER_PATCH)|g' \
         -e 's|@EXT@|$(EXT)|g' \
          $< >$@

lz4-exe.o: lz4-exe.rc
	$(WINDRES) -i lz4-exe.rc -o lz4-exe.o

lz4: $(OBJFILES_MT) lz4-exe.o
	$(LZ4_CC) $^ -o $@$(EXT)
else
<<<<<<< HEAD
lz4: $(OBJFILES)
	$(CC) $(FLAGS) $(OBJFILES) -o $@$(EXT) $(LDLIBS)
=======
lz4: $(OBJFILES_MT)
	$(LZ4_CC) $^ -o $@$(EXT)
>>>>>>> 8ff8c7e5
endif

.PHONY: lz4-release
lz4-release: DEBUGFLAGS=
lz4-release: lz4

lz4-wlib: LIBFILES =
lz4-wlib: SRCFILES+= $(LZ4DIR)/xxhash.c  # benchmark unit needs XXH64()
lz4-wlib: LDFLAGS += -L $(LZ4DIR)
lz4-wlib: LDLIBS   = -llz4
lz4-wlib: liblz4 $(OBJFILES)
	@echo WARNING: $@ must link to an extended variant of the dynamic library which also exposes unstable symbols
	$(CC) $(FLAGS) $(OBJFILES) -o $@$(EXT) $(LDLIBS)

.PHONY:liblz4
liblz4:
	CPPFLAGS="-DLZ4F_PUBLISH_STATIC_FUNCTIONS -DLZ4_PUBLISH_STATIC_FUNCTIONS" $(MAKE) -C $(LZ4DIR) liblz4

lz4c: lz4
	$(LN_SF) lz4$(EXT) lz4c$(EXT)

lz4c32: CFLAGS += -m32
lz4c32 : $(SRCFILES_MT)
	$(LZ4_CC) $^ -o $@$(EXT)

lz4.1: lz4.1.md $(LIBVER_SRC)
	cat $< | $(MD2ROFF) $(MD2ROFF_FLAGS) | sed -n '/^\.\\\".*/!p' > $@

man: lz4.1

clean-man:
	$(RM) lz4.1

preview-man: clean-man man
	man ./lz4.1

clean:
ifeq ($(WINBASED),yes)
	$(Q)$(RM) *.rc
endif
	@$(MAKE) -C $(LZ4DIR) $@ > $(VOID)
	@$(RM) core *.o *.test tmp* \
           lz4$(EXT) lz4c$(EXT) lz4c32$(EXT) lz4-wlib$(EXT) \
           unlz4$(EXT) lz4cat$(EXT)
	@echo Cleaning completed


#-----------------------------------------------------------------------------
# make install is validated only for Linux, OSX, BSD, Hurd and Solaris targets
#-----------------------------------------------------------------------------
ifeq ($(POSIX_ENV),Yes)

unlz4: lz4
	$(LN_SF) lz4$(EXT) unlz4$(EXT)

lz4cat: lz4
	$(LN_SF) lz4$(EXT) lz4cat$(EXT)

DESTDIR     ?=
# directory variables : GNU conventions prefer lowercase
# see https://www.gnu.org/prep/standards/html_node/Makefile-Conventions.html
# support both lower and uppercase (BSD), use lowercase in script
PREFIX      ?= /usr/local
prefix      ?= $(PREFIX)
EXEC_PREFIX ?= $(prefix)
exec_prefix ?= $(EXEC_PREFIX)
BINDIR      ?= $(exec_prefix)/bin
bindir      ?= $(BINDIR)
DATAROOTDIR ?= $(prefix)/share
datarootdir ?= $(DATAROOTDIR)
MANDIR      ?= $(datarootdir)/man
mandir      ?= $(MANDIR)
MAN1DIR     ?= $(mandir)/man1
man1dir     ?= $(MAN1DIR)

install: lz4
	@echo Installing binaries
	@$(INSTALL_DIR) $(DESTDIR)$(bindir)/ $(DESTDIR)$(man1dir)/
	@$(INSTALL_PROGRAM) lz4$(EXT) $(DESTDIR)$(bindir)/lz4$(EXT)
	@$(LN_S) lz4$(EXT) $(DESTDIR)$(bindir)/lz4c$(EXT)
	@$(LN_S) lz4$(EXT) $(DESTDIR)$(bindir)/lz4cat$(EXT)
	@$(LN_S) lz4$(EXT) $(DESTDIR)$(bindir)/unlz4$(EXT)
	@echo Installing man pages
	@$(INSTALL_DATA) lz4.1 $(DESTDIR)$(man1dir)/lz4.1
	@$(LN_SF) lz4.1 $(DESTDIR)$(man1dir)/lz4c.1
	@$(LN_SF) lz4.1 $(DESTDIR)$(man1dir)/lz4cat.1
	@$(LN_SF) lz4.1 $(DESTDIR)$(man1dir)/unlz4.1
	@echo lz4 installation completed

uninstall:
	@$(RM) $(DESTDIR)$(bindir)/lz4cat$(EXT)
	@$(RM) $(DESTDIR)$(bindir)/unlz4$(EXT)
	@$(RM) $(DESTDIR)$(bindir)/lz4$(EXT)
	@$(RM) $(DESTDIR)$(bindir)/lz4c$(EXT)
	@$(RM) $(DESTDIR)$(man1dir)/lz4.1
	@$(RM) $(DESTDIR)$(man1dir)/lz4c.1
	@$(RM) $(DESTDIR)$(man1dir)/lz4cat.1
	@$(RM) $(DESTDIR)$(man1dir)/unlz4.1
	@echo lz4 programs successfully uninstalled

endif<|MERGE_RESOLUTION|>--- conflicted
+++ resolved
@@ -96,13 +96,8 @@
 lz4: $(OBJFILES_MT) lz4-exe.o
 	$(LZ4_CC) $^ -o $@$(EXT)
 else
-<<<<<<< HEAD
-lz4: $(OBJFILES)
-	$(CC) $(FLAGS) $(OBJFILES) -o $@$(EXT) $(LDLIBS)
-=======
 lz4: $(OBJFILES_MT)
-	$(LZ4_CC) $^ -o $@$(EXT)
->>>>>>> 8ff8c7e5
+	$(LZ4_CC) $^ -o $@$(EXT) $(LDLIBS)
 endif
 
 .PHONY: lz4-release
